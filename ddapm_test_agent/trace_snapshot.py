from collections import OrderedDict
import json
import logging
import operator
import pprint
import textwrap
from typing import Any
from typing import Dict
from typing import List
from typing import Optional
from typing import OrderedDict as OrderedDictType
from typing import Set
from typing import Tuple
from typing import cast

from .checks import Check
from .checks import CheckTrace
from .trace import Span
from .trace import SpanId
from .trace import TopLevelSpanValue
from .trace import Trace
from .trace import TraceId
from .trace import bfs_order
from .trace import child_map
from .trace import copy_trace
from .trace import root_span
from .trace import trace_id as get_trace_id


log = logging.getLogger(__name__)


DEFAULT_SNAPSHOT_IGNORES = "span_id,trace_id,parent_id,duration,start,metrics.system.pid,metrics.system.process_id,metrics.process_id,meta.runtime-id,span_links.trace_id_high,meta.pathway.hash"


def _key_match(d1: Dict[str, Any], d2: Dict[str, Any], key: str) -> bool:
    """
    >>> _key_match({"a": 1}, {"a": 2}, "a")
    False
    >>> _key_match({"a": 1}, {"a": 2}, "b")
    True
    >>> _key_match({"a": 2}, {"a": 1}, "a")
    False
    >>> _key_match({"a": 1}, {"a": 1}, "a")
    True
    >>> _key_match({"a": 2}, {"b": 1}, "a")
    False
    >>> _key_match({"b": 2}, {"a": 1}, "a")
    False
    """
    try:
        return (key not in d1 and key not in d2) or cast(bool, d1[key] == d2[key])
    except KeyError:
        return False


def _span_similarity(s1: Span, s2: Span) -> int:
    score = 0

    for key in ["name", "service", "type", "error", "resource"]:
        if not _key_match(s1, s2, key):  # type: ignore
            score -= 1

    s1_meta = s1.get("meta", {})
    s2_meta = s2.get("meta", {})
    for key in set(s1_meta.keys()) | set(s2_meta.keys()):
        if not _key_match(s1_meta, s2_meta, key):
            score -= 1

    s1_metrics = s1.get("metrics", {})
    s2_metrics = s2.get("metrics", {})
    for key in set(s1_metrics.keys()) | set(s2_metrics.keys()):
        if not _key_match(s1_metrics, s2_metrics, key):
            score -= 1
    return score


def _trace_similarity(t1: Trace, t2: Trace) -> int:
    score = 0
    score -= abs(len(t1) - len(t2))
    score += _span_similarity(root_span(t1), root_span(t2))
    # TODO: also compare child spans? try to match them somehow?
    return score


def _normalize_traces(traces: List[Trace]) -> List[Trace]:
    normed_traces = []
    trace_id_map: Dict[TraceId, Tuple[int, Dict[SpanId, int]]] = {}

    for trace_id, trace in enumerate(traces):
        normed_trace = copy_trace(list(bfs_order(trace)))
        # Have to start at 1 since 0 is reserved for indicating no parent (i.e. root span)
        span_id = 1
        old_trace_id = 0

        span_id_map: Dict[SpanId, int] = {}
        for span in normed_trace:
            old_trace_id = span["trace_id"]
            span["trace_id"] = trace_id
            span_id_map[span["span_id"]] = span_id
            span["span_id"] = span_id
            parent_id = span.get("parent_id")
            if parent_id:
                # If parent_id is not in the map, assume this is a trace chunk with
                # a parent not in the trace chunk. Eg: distributed traces.
                span["parent_id"] = span_id_map.get(parent_id, parent_id)
            else:
                # Normalize the parent of root spans to be 0.
                span["parent_id"] = 0

            if "meta" not in span:
                span["meta"] = {}
            if "metrics" not in span:
                span["metrics"] = {}
            span_id += 1

        normed_traces.append(normed_trace)

        if old_trace_id != 0:
            trace_id_map[old_trace_id] = (trace_id, span_id_map)

    for normed_trace in normed_traces:
        for span in normed_trace:
            if "span_links" in span:
                for link in span["span_links"]:
                    if link["trace_id"] in trace_id_map:
                        (trace_id, span_id_map) = trace_id_map[link["trace_id"]]
                        link["trace_id"] = trace_id
                        if link["span_id"] in span_id_map:
                            link["span_id"] = span_id_map[link["span_id"]]
                    # TODO: maybe normalize traceparent too?

    return normed_traces


def _match_traces(t1s: List[Trace], t2s: List[Trace], count_tolerance: int = 0) -> List[Tuple[Trace, Trace]]:
    """
    :param count_tolerance: The maximum allowed difference in count between expected and received spans
    """
    t1_map: Dict[TraceId, Trace] = {get_trace_id(t): t for t in t1s}
    t2_map: Dict[TraceId, Trace] = {get_trace_id(t): t for t in t2s}
    # Note: cannot assume trace_ids are unique between t1s and t2s (since snapshot normalizes them)
    similarities: List[Tuple[TraceId, TraceId, int]] = []

    # Map the similarity of every trace in t1s to every trace in t2s
    for t1_trace_id, t1 in t1_map.items():
        for t2_trace_id, t2 in t2_map.items():
            similarities.append((t1_trace_id, t2_trace_id, _trace_similarity(t1, t2)))

    # Sort the similarities by score
    similarities = sorted(similarities, key=lambda x: x[2], reverse=True)

    # Go over the scores and match the traces
    matched_t1s = set()
    matched_t2s = set()
    matches: List[Tuple[Trace, Trace]] = []
    for t1_trace_id, t2_trace_id, score in similarities:
        if (t1_trace_id in matched_t1s) or (t2_trace_id in matched_t2s):
            continue
        matches.append((t1_map[t1_trace_id], t2_map[t2_trace_id]))
        matched_t1s.add(t1_trace_id)
        matched_t2s.add(t2_trace_id)

    if abs(len(matched_t1s) - len(t1_map)) > count_tolerance:
        unmatched_ids = set(t1_map.keys()) - matched_t1s
        op_names = [t1_map[tid][0]["name"] for tid in unmatched_ids]
        raise AssertionError("Did not receive expected traces: %s" % (",".join(map(lambda s: f"'{s}'", op_names))))
<<<<<<< HEAD
    if abs(len(matched_t2s) - len(t2_map)) > count_tolerance:
=======
    if len(matched_t2s) != len(t2_map):
>>>>>>> 97d78ff8
        unmatched_ids = set(t2_map.keys()) - matched_t2s
        op_names = [t2_map[tid][0]["name"] for tid in unmatched_ids]
        raise AssertionError("Received unmatched traces: %s" % (",".join(map(lambda s: f"'{s}'", op_names))))
    return matches


<<<<<<< HEAD
def _diff_spans(s1: Span, s2: Span, ignored: Set[str]) -> Tuple[List[str], List[str], List[str]]:
=======
def _diff_spans(
    s1: Span, s2: Span, ignored: Set[str]
) -> Tuple[List[str], List[str], List[str], List[Tuple[List[str], List[str]]]]:
>>>>>>> 97d78ff8
    """Return differing attributes between two spans and their meta/metrics maps.

    It is assumed that the spans have passed through preliminary validation
    to ensure all required fields are included.

    >>> from .trace import verify_span, copy_span
    >>> span = verify_span(dict(name="", trace_id=1234, span_id=11, meta={}, metrics={}))
    >>> span2 = copy_span(span)
    >>> span2["resource"] = ""
    >>> _diff_spans(span, span2, set())
    (['resource'], [], [], [])
    >>> span2["type"] = "web"
    >>> tuple(map(set, _diff_spans(span, span2, set()))) == ({'resource', 'type'}, set(), set(), set())
    True
    >>> span2["meta"]["key"] = "value"
    >>> tuple(map(set, _diff_spans(span, span2, set()))) == ({'resource', 'type'}, {'key'}, set(), set())
    True
    >>> span2["metrics"]["key2"] = 100.0
    >>> tuple(map(set, _diff_spans(span, span2, set()))) == ({'resource', 'type'}, {'key'}, {'key2'}, set())
    True
    >>> _diff_spans(span, span2, set(['metrics.key2', 'meta.key', 'resource', 'type', 'meta.key2']))
    ([], [], [], [])
    """
    results = []
    s1_no_tags = cast(
        Dict[str, TopLevelSpanValue],
        {k: v for k, v in s1.items() if k not in ("meta", "metrics", "span_links")},
    )
    s2_no_tags = cast(
        Dict[str, TopLevelSpanValue],
        {k: v for k, v in s2.items() if k not in ("meta", "metrics", "span_links")},
    )
    for d1, d2, ignored in [
        (s1_no_tags, s2_no_tags, ignored),
        (s1["meta"], s2["meta"], set(i[5:] for i in ignored if i.startswith("meta."))),
        (
            s1["metrics"],
            s2["metrics"],
            set(i[8:] for i in ignored if i.startswith("metrics.")),
        ),
    ]:
        d1 = cast(Dict[str, Any], d1)
        d2 = cast(Dict[str, Any], d2)
        diffs = []
        for k in (set(d1.keys()) | set(d2.keys())) - ignored:
            if not _key_match(d1, d2, k):
                diffs.append(k)
        results.append(diffs)

    link_diffs = []
    if len(s1.get("span_links") or []) != len(s2.get("span_links") or []):
        results[0].append("span_links")
    else:
        for l1, l2 in zip(s1.get("span_links") or [], s2.get("span_links") or []):
            l1_no_tags = cast(
                Dict[str, TopLevelSpanValue],
                {k: v for k, v in l1.items() if k != "attributes"},
            )
            l2_no_tags = cast(
                Dict[str, TopLevelSpanValue],
                {k: v for k, v in l2.items() if k != "attributes"},
            )
            link_diff = []
            for d1, d2, ignored in [
                (l1_no_tags, l2_no_tags, set(i[11:] for i in ignored if i.startswith("span_links."))),
                (
                    l1.get("attributes") or {},
                    l2.get("attributes") or {},
                    set(i[22:] for i in ignored if i.startswith("span_links.attributes.")),
                ),
            ]:
                d1 = cast(Dict[str, Any], d1)
                d2 = cast(Dict[str, Any], d2)
                diffs = []
                for k in (set(d1.keys()) | set(d2.keys())) - ignored:
                    if not _key_match(d1, d2, k):
                        diffs.append(k)
                link_diff.append(diffs)

            link_diffs.append(link_diff)
    results.append(link_diffs)  # type: ignore

    return cast(Tuple[List[str], List[str], List[str], List[Tuple[List[str], List[str]]]], tuple(results))


def _compare_traces(expected: Trace, received: Trace, ignored: Set[str]) -> None:
    """Compare two traces for differences.

    The given traces are assumed to be in BFS order.
    """
    if len(received) > len(expected):
        names = ["'%s'" % s["name"] for s in received[len(expected) - len(received) :]]
        raise AssertionError(
            f"Received more spans ({len(received)}) than expected ({len(expected)}). Received unmatched spans: {', '.join(names)}"
        )
    elif len(expected) > len(received):
        names = ["'%s'" % s["name"] for s in expected[len(received) - len(expected) :]]
        raise AssertionError(
            f"Received fewer spans ({len(received)}) than expected ({len(expected)}). Expected unmatched spans: {', '.join(names)}"
        )

    for s_exp, s_rec in zip(expected, received):
        with CheckTrace.add_frame(
            f"snapshot compare of span '{s_exp['name']}' at position {s_exp['span_id']} in trace"
        ) as frame:
            frame.add_item(f"Expected span:\n{pprint.pformat(s_exp)}")
            frame.add_item(f"Received span:\n{pprint.pformat(s_rec)}")
<<<<<<< HEAD
            top_level_diffs, meta_diffs, metrics_diffs = _diff_spans(s_exp, s_rec, ignored)
=======
            top_level_diffs, meta_diffs, metrics_diffs, span_link_diffs = _diff_spans(s_exp, s_rec, ignored)
>>>>>>> 97d78ff8

            for diffs, diff_type, d_exp, d_rec in [
                (top_level_diffs, "span", s_exp, s_rec),
                (meta_diffs, "meta", s_exp["meta"], s_rec["meta"]),
                (metrics_diffs, "metrics", s_exp["metrics"], s_rec["metrics"]),
            ]:
                for diff_key in diffs:
                    if diff_key not in d_exp:
                        raise AssertionError(
                            f"Span{' ' + diff_type if diff_type != 'span' else ''} value '{diff_key}' in received span but is not in the expected span."
                        )
                    elif diff_key not in d_rec:
                        raise AssertionError(
                            f"Span{' ' + diff_type if diff_type != 'span' else ''} value '{diff_key}' in expected span but is not in the received span."
                        )
                    elif diff_key == "span_links":
                        raise AssertionError(
                            f"{diff_type} mismatch on '{diff_key}': got {len(d_rec[diff_key])} values for {diff_key} which does not match expected {len(d_exp[diff_key])}."  # type: ignore
                        )
                    else:
                        raise AssertionError(
                            f"{diff_type} mismatch on '{diff_key}': got '{d_rec[diff_key]}' which does not match expected '{d_exp[diff_key]}'."
                        )

            for i, (link_level_diffs, attribute_diffs) in enumerate(span_link_diffs):
                for diffs, diff_type, d_exp, d_rec in [
                    (link_level_diffs, f"{i}", s_exp["span_links"][i], s_rec["span_links"][i]),
                    (
                        attribute_diffs,
                        f"{i} attributes",
                        s_exp["span_links"][i].get("attributes") or {},
                        s_rec["span_links"][i].get("attributes") or {},
                    ),
                ]:
                    for diff_key in diffs:
                        if diff_key not in d_exp:
                            raise AssertionError(
                                f"Span link {diff_type} value '{diff_key}' in received span link but is not in the expected span link."
                            )
                        elif diff_key not in d_rec:
                            raise AssertionError(
                                f"Span link {diff_type} value '{diff_key}' in expected span link but is not in the received span link."
                            )
                        else:
                            raise AssertionError(
                                f"Span link {diff_type} mismatch on '{diff_key}': got '{d_rec[diff_key]}' which does not match expected '{d_exp[diff_key]}'."
                            )


class SnapshotFailure(Exception):
    pass


class SnapshotCheck(Check):
    def check(self, *args, **kwargs):
        pass


<<<<<<< HEAD
def snapshot(
    expected_traces: List[Trace], received_traces: List[Trace], ignored: List[str], count_tolerance: int
) -> None:
=======
def snapshot(expected_traces: List[Trace], received_traces: List[Trace], ignored: List[str]) -> None:
>>>>>>> 97d78ff8
    normed_expected = _normalize_traces(expected_traces)
    normed_received = _normalize_traces(received_traces)
    with CheckTrace.add_frame(
        f"compare of {len(normed_expected)} expected trace(s) to {len(normed_received)} received trace(s)"
    ):
        matched = _match_traces(normed_expected, normed_received, count_tolerance=count_tolerance)
        log.debug("Matched traces %r", matched)

        for exp, rec in matched:
            with CheckTrace.add_frame(f"trace '{exp[0]['name']}' ({len(exp)} spans)"):
                _compare_traces(exp, rec, set(ignored))


def _ordered_span(s: Span) -> OrderedDictType[str, TopLevelSpanValue]:
    """Order the span to be more human-readable."""
    d = OrderedDict()
    order = [
        "name",
        "service",
        "resource",
        "trace_id",
        "span_id",
        "parent_id",
        "type",
        "error",
        "meta",
        "metrics",
        "span_links",
    ]
    for k in order:
        if k in s:
            if k in ["meta", "metrics"]:
                # Sort the meta and metrics dictionaries alphanumerically
                d[k] = OrderedDict(sorted(s[k].items(), key=operator.itemgetter(0)))  # type: ignore
            else:
                d[k] = s[k]  # type: ignore

    # Add the rest of the attributes in alphanumeric order.
    for k in sorted(set(s.keys()) - set(order)):
        d[k] = s[k]  # type: ignore

    if "span_links" in d:
        for link in d["span_links"]:
            if "attributes" in link:
                link["attributes"] = OrderedDict(sorted(link["attributes"].items(), key=operator.itemgetter(0)))

    for k in ["meta", "metrics"]:
        if k in d and len(d[k]) == 0:
            del d[k]
    return d  # type: ignore


def _snapshot_trace_str(trace: Trace, removed: Optional[List[str]] = None) -> str:
    cmap = child_map(trace)
    stack: List[Tuple[int, Span]] = [(0, root_span(trace))]
    s = "[\n"
    while stack:
        prefix, span = stack.pop(0)

        # Remove any keys that are not needed for comparison
        if removed:
            for key in removed:
                if key.startswith("meta."):
                    span["meta"].pop(key[5:], None)
                elif key.startswith("metrics."):
                    span["metrics"].pop(key[8:], None)
                elif key.startswith("span_links.attributes."):
                    if "span_links" in span:
                        for link in span["span_links"]:
                            if "attributes" in link:
                                link["attributes"].pop(key[22:], None)
                elif key.startswith("span_links."):
                    if "span_links" in span:
                        for link in span["span_links"]:
                            link.pop(key[11:], None)  # type: ignore
                else:
                    span.pop(key, None)  # type: ignore

        for i, child in enumerate(reversed(cmap[span["span_id"]])):
            if i == 0:
                stack.insert(0, (prefix + 3, child))
            else:
                stack.insert(0, (prefix + 3, child))

        s += textwrap.indent(json.dumps(_ordered_span(span), indent=2), " " * (prefix + 2))
        if stack:
            s += ",\n"
    s += "]"
    return s


def _snapshot_json(traces: List[Trace], removed: Optional[List[str]] = None) -> str:
    s = "["
    for t in traces:
        s += _snapshot_trace_str(t, removed)
        if t != traces[-1]:
            s += ",\n"
    s += "]\n"
    return s


def generate_snapshot(received_traces: List[Trace], removed: Optional[List[str]] = None) -> str:
    return _snapshot_json(_normalize_traces(received_traces), removed)<|MERGE_RESOLUTION|>--- conflicted
+++ resolved
@@ -165,24 +165,16 @@
         unmatched_ids = set(t1_map.keys()) - matched_t1s
         op_names = [t1_map[tid][0]["name"] for tid in unmatched_ids]
         raise AssertionError("Did not receive expected traces: %s" % (",".join(map(lambda s: f"'{s}'", op_names))))
-<<<<<<< HEAD
     if abs(len(matched_t2s) - len(t2_map)) > count_tolerance:
-=======
-    if len(matched_t2s) != len(t2_map):
->>>>>>> 97d78ff8
         unmatched_ids = set(t2_map.keys()) - matched_t2s
         op_names = [t2_map[tid][0]["name"] for tid in unmatched_ids]
         raise AssertionError("Received unmatched traces: %s" % (",".join(map(lambda s: f"'{s}'", op_names))))
     return matches
 
 
-<<<<<<< HEAD
-def _diff_spans(s1: Span, s2: Span, ignored: Set[str]) -> Tuple[List[str], List[str], List[str]]:
-=======
 def _diff_spans(
     s1: Span, s2: Span, ignored: Set[str]
 ) -> Tuple[List[str], List[str], List[str], List[Tuple[List[str], List[str]]]]:
->>>>>>> 97d78ff8
     """Return differing attributes between two spans and their meta/metrics maps.
 
     It is assumed that the spans have passed through preliminary validation
@@ -290,11 +282,7 @@
         ) as frame:
             frame.add_item(f"Expected span:\n{pprint.pformat(s_exp)}")
             frame.add_item(f"Received span:\n{pprint.pformat(s_rec)}")
-<<<<<<< HEAD
-            top_level_diffs, meta_diffs, metrics_diffs = _diff_spans(s_exp, s_rec, ignored)
-=======
             top_level_diffs, meta_diffs, metrics_diffs, span_link_diffs = _diff_spans(s_exp, s_rec, ignored)
->>>>>>> 97d78ff8
 
             for diffs, diff_type, d_exp, d_rec in [
                 (top_level_diffs, "span", s_exp, s_rec),
@@ -353,13 +341,9 @@
         pass
 
 
-<<<<<<< HEAD
 def snapshot(
     expected_traces: List[Trace], received_traces: List[Trace], ignored: List[str], count_tolerance: int
 ) -> None:
-=======
-def snapshot(expected_traces: List[Trace], received_traces: List[Trace], ignored: List[str]) -> None:
->>>>>>> 97d78ff8
     normed_expected = _normalize_traces(expected_traces)
     normed_received = _normalize_traces(received_traces)
     with CheckTrace.add_frame(
