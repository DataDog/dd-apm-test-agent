import argparse
import atexit
import base64
from collections import OrderedDict
import json
import logging
import os
import pprint
import socket
import sys
from typing import Awaitable
from typing import Callable
from typing import List
from typing import Literal
from typing import Optional
from typing import Set
from typing import cast
from urllib.parse import urlparse
from urllib.parse import urlunparse

from aiohttp import ClientSession
from aiohttp import web
from aiohttp.web import Request
from aiohttp.web import middleware
<<<<<<< HEAD
=======
from msgpack.exceptions import ExtraData as MsgPackExtraDataException
>>>>>>> 793ec3c1
from multidict import CIMultiDict

from . import _get_version
from . import trace_snapshot
from . import tracestats_snapshot
from .apmtelemetry import TelemetryEvent
from .apmtelemetry import v2_decode as v2_apmtelemetry_decode
from .checks import CheckTrace
from .checks import Checks
from .checks import start_trace
<<<<<<< HEAD
from .span_validation.trace_tag_validation_check import TraceTagValidationCheck
=======
from .remoteconfig import RemoteConfigServer
>>>>>>> 793ec3c1
from .trace import Span
from .trace import Trace
from .trace import TraceMap
from .trace import decode_v04 as trace_decode_v04
from .trace import decode_v05 as trace_decode_v05
from .trace import pprint_trace
from .trace import v04TracePayload
from .trace_checks import CheckMetaTracerVersionHeader
from .trace_checks import CheckTraceContentLength
from .trace_checks import CheckTraceCountHeader
from .trace_checks import CheckTraceStallAsync
from .tracestats import decode_v06 as tracestats_decode_v06
from .tracestats import v06StatsPayload


_Handler = Callable[[Request], Awaitable[web.Response]]


log = logging.getLogger(__name__)


AGENT_PROXY_HOST = os.environ.get("PROXY_HOST", "127.0.0.1")


def _parse_csv(s: str) -> List[str]:
    """Return the values of a csv string.

    >>> _parse_csv("a,b,c")
    ['a', 'b', 'c']
    >>> _parse_csv(" a, b ,c ")
    ['a', 'b', 'c']
    >>> _parse_csv(" a,b,c ")
    ['a', 'b', 'c']
    >>> _parse_csv(" a,")
    ['a']
    >>> _parse_csv("a, ")
    ['a']
    """
    return [s.strip() for s in s.split(",") if s.strip() != ""]


def _session_token(request: Request) -> Optional[str]:
    token: Optional[str]
    if "X-Datadog-Test-Session-Token" in request.headers:
        token = request.headers["X-Datadog-Test-Session-Token"]
    elif "test_session_token" in request.url.query:
        token = request.url.query.get("test_session_token")
    else:
        token = None
    return token


@middleware  # type: ignore
async def session_token_middleware(request: Request, handler: _Handler) -> web.Response:
    """Extract session token from the request and store it in the request.

    The token is retrieved from the headers or params of the request.
    """
    token = _session_token(request)
    request["session_token"] = token
    return await handler(request)


async def _forward_request(request_data, headers, full_agent_url):
    async with ClientSession() as session:
        async with session.post(
            full_agent_url,
            headers=headers,
            data=request_data,
        ) as resp:
            assert resp.status == 200, f"Request to agent unsuccessful, received [{resp.status}] response."

            if "text/html" in resp.content_type:
                response_data = await resp.read()
                if len(response_data) == 0:
                    log.info("Received empty response: %r from agent.", response_data)
                    return web.HTTPOk()
                else:
                    if isinstance(response_data, bytes):
                        response_data = response_data.decode()
                    try:
                        response_data = json.loads(response_data)
                    except json.JSONDecodeError as e:
                        log.warning("Error decoding response data: %s, data=%r", str(e), response_data)
                        log.warning("Original Request: %r", request_data)
                        response_data = {}
                    log.info("Response %r from agent:", response_data)
                    return web.json_response(data=response_data)
            else:
                response_data = await resp.json()
                log.info("Response %r from agent:", response_data)
                return web.json_response(data=response_data)


async def _prepare_and_send_request(data, request, headers):
    headers = {
        "Content-Type": headers.get("Content-Type", "application/msgpack"),
        **{k: v for k, v in headers.items() if k.lower() not in ["content-type", "host", "transfer-encoding"]},
    }
    agent_url = request.app["agent_url"]
    full_agent_url = agent_url + request.path
    log.info("Forwarding request to agent at %r", full_agent_url)
    log.debug(f"Using headers: {headers}")
    return await _forward_request(data, headers, full_agent_url)


def update_trace_agent_port(url, new_port):
    # Updates the Agent URL with a new port number, returning the updated URL and old port
    parsed_url = urlparse(url)
    old_port = parsed_url.port
    new_netloc = parsed_url.netloc.replace(f":{old_port}", f":{new_port}")
    new_url = urlunparse(
        (parsed_url.scheme, new_netloc, parsed_url.path, parsed_url.params, parsed_url.query, parsed_url.fragment)
    )
    return new_url


class Agent:
    def __init__(self):
        """Only store the requests sent to the agent. There are many representations
        of data but typically information is lost while transforming the data.

        Storing exactly what is sent to the agent enables us to transform the data
        however we desire later on.
        """
        # Token to be used if running test cases synchronously
        self._requests: List[Request] = []
<<<<<<< HEAD
        self._proxy_backup_ports = []
=======
        self._rc_server = RemoteConfigServer()
        self._trace_failures: List[str] = []
        self._forward_endpoints: List[str] = [
            "/v0.4/traces",
            "/v0.5/traces",
            "/v0.6/stats",
            "/v0.7/config",
            "/telemetry/proxy/api/v2/apmtelemetry",
            "/v0.1/pipeline_stats",
        ]
>>>>>>> 793ec3c1

    async def traces(self) -> TraceMap:
        """Return the traces stored by the agent in the order in which they
        arrived.

        Spans from trace chunks are aggregated by trace id and returned as
        complete lists.
        """
        _traces: TraceMap = OrderedDict()
        for req in reversed(self._requests):
            traces = await self._traces_from_request(req)
            for t in traces:
                for s in t:
                    trace_id = s["trace_id"]
                    if trace_id not in _traces:
                        _traces[trace_id] = []
                    _traces[trace_id].append(s)
        return _traces

    def get_trace_check_failures(self, request: Request) -> web.Response:
        """Return the Trace Check failures that occurred, if pooling is enabled as a request."""
        trace_failures = self._trace_failures

        if len(trace_failures) > 0:
            failure_message = f"APM Test Agent Validation failed with {len(trace_failures)} Trace Check failures.\n"
            for trace_check_message in trace_failures:
                failure_message += trace_check_message
            return web.HTTPBadRequest(text=failure_message)
        else:
            return web.HTTPOk()

    async def apmtelemetry(self) -> List[TelemetryEvent]:
        """Return the telemetry events stored by the agent"""
        _events: List[TelemetryEvent] = []
        for req in reversed(self._requests):
            if req.match_info.handler == self.handle_v2_apmtelemetry:
                _events.append(v2_apmtelemetry_decode(await req.read()))
        return _events

    async def _trace_by_trace_id(self, trace_id: int) -> Trace:
        return (await self.traces())[trace_id]

    async def _apmtelemetry_by_runtime_id(self, runtime_id: str) -> List[TelemetryEvent]:
        return [event for event in await self.apmtelemetry() if event["runtime_id"] == runtime_id]

    async def _store_request(self, request: Request) -> None:
        """Store the request object so that it can be queried later."""
        # Store the request data on the request object to avoid concurrent read()s of the data which can
        # result in: RuntimeError: readany() called while another coroutine is already waiting for incoming data
        # See: https://github.com/DataDog/dd-apm-test-agent/pull/101 for more info
        request["_testagent_data"] = await request.read()
        self._requests.append(request)

    def _request_data(self, request: Request) -> bytes:
        """Return the data from the request.

        Note *only* use this method for requests stored with `_store_request()`.
        """
        return cast(bytes, request["_testagent_data"])

    def _requests_by_session(self, token: Optional[str]) -> List[Request]:
        """Return the latest requests sent with the given token.

        All requests since the most recent /session/start request are included.

        If no /session/start is given for the token then all requests made with
        the token are returned.
        """
        # Go backwards in the requests received gathering requests until
        # the /session-start request for the token is found.
        reqs: List[Request] = []
        for req in reversed(self._requests):
            if req.match_info.handler == self.handle_session_start:
                if token is None or _session_token(req) == token:
                    break
                else:
                    # The requests made were from a different manual session
                    # so continue.
                    continue
            if _session_token(req) in [token, None]:
                reqs.append(req)
        return reqs

    async def _traces_from_request(self, req: Request) -> List[List[Span]]:
        """Return the trace from a trace request."""
        if req.match_info.handler == self.handle_v04_traces:
            return self._decode_v04_traces(req)
        elif req.match_info.handler == self.handle_v05_traces:
            return self._decode_v05_traces(req)
        return []

    async def _traces_by_session(self, token: Optional[str]) -> List[Trace]:
        """Return the traces that belong to the given session token.

        If token is None or if the token was used to manually start a session
        with /session-start then return all traces that were sent since the last
        /session-start request was made.

        Spans are aggregated by trace_id (no ordering is performed).
        """
        tracemap: TraceMap = OrderedDict()
        for req in self._requests_by_session(token):
            traces = await self._traces_from_request(req)
            for trace in traces:
                for span in trace:
                    trace_id = span["trace_id"]
                    if trace_id not in tracemap:
                        tracemap[trace_id] = []
                    tracemap[trace_id].append(span)
        return list(tracemap.values())

    async def _apmtelemetry_by_session(self, token: Optional[str]) -> List[TelemetryEvent]:
        """Return the telemetry events that belong to the given session token.

        If token is None or if the token was used to manually start a session
        with /session-start then return all telemetry events that were sent since
        the last /session-start request was made.
        """
        events: List[TelemetryEvent] = []
        for req in self._requests_by_session(token):
            if req.match_info.handler == self.handle_v2_apmtelemetry:
                events.append(v2_apmtelemetry_decode(await req.read()))

        # TODO: Sort the events?
        return events

    async def _tracestats_by_session(self, token: Optional[str]) -> List[v06StatsPayload]:
        stats: List[v06StatsPayload] = []
        for req in self._requests_by_session(token):
            if req.match_info.handler == self.handle_v06_tracestats:
                s = self._decode_v06_tracestats(req)
                stats.append(s)
        return stats

    def _decode_v04_traces(self, request: Request) -> v04TracePayload:
        content_type = request.content_type
        raw_data = self._request_data(request)
        return trace_decode_v04(content_type, raw_data, request.app["suppress_trace_parse_errors"])

    def _decode_v05_traces(self, request: Request) -> v04TracePayload:
        raw_data = self._request_data(request)
        return trace_decode_v05(raw_data)

    def _decode_v06_tracestats(self, request: Request) -> v06StatsPayload:
        raw_data = self._request_data(request)
        return tracestats_decode_v06(raw_data)

    async def handle_v04_traces(self, request: Request) -> web.Response:
        return await self._handle_traces(request, version="v0.4")

    async def handle_v05_traces(self, request: Request) -> web.Response:
        return await self._handle_traces(request, version="v0.5")

    async def handle_v06_tracestats(self, request: Request) -> web.Response:
        stats = self._decode_v06_tracestats(request)
        nstats = len(stats["Stats"])
        log.info(
            "received /v0.6/stats payload with %r stats bucket%s",
            nstats,
            "s" if nstats else "",
        )
        return web.HTTPOk()

    async def handle_v01_pipelinestats(self, request: Request) -> web.Response:
        log.info("received /v0.1/pipeline_stats payload")
        return web.HTTPOk()

    async def handle_v07_remoteconfig(self, request: Request) -> web.Response:
        """Emulates Remote Config endpoint: /v0.7/config"""
        token = _session_token(request)
        data = await self._rc_server.get_config_response(token)
        return web.json_response(data)

    async def handle_v07_remoteconfig_create(self, request: Request) -> web.Response:
        """Configure the response payload of /v0.7/config."""
        raw_data = await request.read()
        token = _session_token(request)
        self._rc_server.create_config_response(token, json.loads(raw_data))
        return web.HTTPAccepted()

    async def handle_v07_remoteconfig_path_create(self, request: Request) -> web.Response:
        """
        Remote Config payloads are quite complex. This endpoints builds a remote config payload with a target
        file path and the content of it (msg)
        """
        raw_data = await request.read()
        content = json.loads(raw_data)
        path = content["path"]
        msg = content["msg"]
        token = _session_token(request)
        self._rc_server.create_config_path_response(token, path, msg)
        return web.HTTPAccepted()

    async def handle_v07_remoteconfig_put(self, request: Request) -> web.Response:
        """Configure the response payload of /v0.7/config"""
        raw_data = await request.read()
        token = _session_token(request)
        self._rc_server.update_config_response(token, json.loads(raw_data))
        return web.HTTPAccepted()

    async def handle_v2_apmtelemetry(self, request: Request) -> web.Response:
        v2_apmtelemetry_decode(self._request_data(request))
        # TODO: Validation
        # TODO: Snapshots
        return web.HTTPOk()

    async def handle_info(self, request: Request) -> web.Response:
        return web.json_response(
            {
                "version": "test",
                "endpoints": [
                    "/v0.4/traces",
                    "/v0.5/traces",
                    "/v0.6/stats",
                    "/telemetry/proxy/",
                    "/v0.7/config",
                ],
                "feature_flags": [],
                "config": {},
                "client_drop_p0s": True,
            }
        )

    async def _handle_traces(self, request: Request, version: Literal["v0.4", "v0.5"]) -> web.Response:
        token = request["session_token"]
        checks: Checks = request.app["checks"]
<<<<<<< HEAD
        headers = CIMultiDict(request.headers)

        await checks.check("trace_stall", headers=dict(headers), request=request)

        proxy_to_agent = True
        if "do_not_proxy_to_agent" in headers:
            headers.pop("do_not_proxy_to_agent")
            proxy_to_agent = False

        with CheckTrace.add_frame("headers") as f:
            f.add_item(pprint.pformat(dict(headers)))
            await checks.check("meta_tracer_version_header", headers=dict(headers))
            await checks.check("trace_content_length", headers=dict(headers))
=======
        headers = request.headers

        await checks.check("trace_stall", headers=headers, request=request)

        with CheckTrace.add_frame("headers") as f:
            f.add_item(pprint.pformat(dict(headers)))
            await checks.check("meta_tracer_version_header", headers=headers)
            await checks.check("trace_content_length", headers=headers)
>>>>>>> 793ec3c1

            try:
                if version == "v0.4":
                    traces = self._decode_v04_traces(request)
                elif version == "v0.5":
                    traces = self._decode_v05_traces(request)
                log.info(
                    "received trace for token %r payload with %r trace chunks",
                    token,
                    len(traces),
                )
                for i, trace in enumerate(traces):
                    try:
                        log.info(
                            "Chunk %d\n%s",
                            i,
                            pprint_trace(trace, request.app["log_span_fmt"]),
                        )
                    except ValueError:
                        log.info("Chunk %d could not be displayed (might be incomplete).", i)
<<<<<<< HEAD

                    with CheckTrace.add_frame(f"Performing Span Validation for trace with {len(trace)} spans"):
                        # Register the check with the current trace
                        await checks.check("trace_tag_validation", trace=trace)

=======
>>>>>>> 793ec3c1
                log.info("end of payload %s", "-" * 40)

                with CheckTrace.add_frame(f"payload ({len(traces)} traces)"):
                    await checks.check(
                        "trace_count_header",
<<<<<<< HEAD
                        headers=dict(headers),
                        num_traces=len(traces),
                    )
            except Exception as e:
                log.error(e)

        agent_url = request.app["agent_url"]
        if agent_url and proxy_to_agent:
            log.info("Forwarding request to agent at %r", agent_url)
            data = self._request_data(request)

            headers = {
                "Content-Type": "application/msgpack",
                **{k: v for k, v in headers.items() if "Datadog" in k},
            }

            async def proxy_trace_request(agent_url, data, headers):
                async with ClientSession() as session:
                    async with session.put(f"{agent_url}/v0.4/traces", headers=headers, data=data) as resp:
                        assert resp.status == 200
                        if "text/html" in resp.content_type:
                            data = await resp.read()
                            if len(data) == 0:
                                return web.HTTPOk()
                            else:
                                log.info("Got response %r from agent:", data)
                                return web.json_response(data={"data": data})
                        else:
                            data = await resp.json()
                            log.info("Got response %r from agent:", data)
                            return web.json_response(data=data)

            try:
                await proxy_trace_request(agent_url=agent_url, data=data, headers=headers)
            except Exception as e:
                for backup_port in self._proxy_backup_ports:
                    try:
                        await proxy_trace_request(
                            agent_url=f"http://{AGENT_PROXY_HOST}:{backup_port}", data=data, headers=headers
                        )
                    except:
                        pass
                log.info(e)
                if data:
                    log.info(data)
                log.info(headers)
                log.info(request)
        # agent_url = "http://request-replayer"
        # agent_port = 80
        # if agent_url:
        #     log.info(f"Forwarding request to agent at {agent_url}:{agent_port}")

        #     if agent_url == "http://request-replayer":
        #         data = self._request_data(request)
        #         log.info(data)
        #         resp = requests.post(
        #             url=f"{agent_url}:{agent_port}/v0.4/traces",
        #             data=data,
        #             headers={"Content-Type": "application/msgpack"},
        #         )
        #         assert resp.status_code == 200
        #         data = resp.content
        #         log.info("Got response %r from agent", data)
        #         if version == "v0.4":
        #             data = self._decode_v04_traces(resp)
        #         elif version == "v0.5":
        #             data = self._decode_v05_traces(resp)
        #         return web.json_response(data=json.loads(data))

        # else:
        #     headers=request.headers
        #     data=self._request_data(request)

        # # async with ClientSession() as session:
        # #     async with session.post(
        # #         f"{agent_url}:{agent_port}/v0.4/traces",
        # #         headers=headers,
        # #         data=data,
        # #     ) as resp:
=======
                        headers=headers,
                        num_traces=len(traces),
                    )
            except MsgPackExtraDataException as e:
                log.error(f"Error unpacking trace bytes with Msgpack: {str(e)}, error {e}")
>>>>>>> 793ec3c1

        # TODO: implement sampling logic
        return web.json_response(data={"rate_by_service": {}})

    async def handle_session_start(self, request: Request) -> web.Response:
        self._requests.append(request)
        return web.HTTPOk()

    async def handle_snapshot(self, request: Request) -> web.Response:
        """Generate a snapshot or perform a snapshot test."""
        token = request["session_token"]
        snap_dir = request.url.query.get("dir", request.app["snapshot_dir"])
        snap_ci_mode = request.app["snapshot_ci_mode"]
        log.info(
            "performing snapshot with token=%r, ci_mode=%r and snapshot directory=%r",
            token,
            snap_ci_mode,
            snap_dir,
        )

        # Get the span attributes that are to be ignored for this snapshot.
        default_span_ignores: Set[str] = request.app["snapshot_ignored_attrs"]
        overrides = set(_parse_csv(request.url.query.get("ignores", "")))
        span_ignores = list(default_span_ignores | overrides)
        log.info("using ignores %r", span_ignores)

        # Get the span attributes that are to be removed for this snapshot.
        default_span_removes: Set[str] = request.app["snapshot_removed_attrs"]
        overrides = set(_parse_csv(request.url.query.get("removes", "")))
        span_removes = list(default_span_removes | overrides)
        log.info("using removes %r", span_removes)

        if "span_id" in span_removes:
            raise AssertionError("Cannot remove 'span_id' from spans")

        with CheckTrace.add_frame(f"snapshot (token='{token}')") as frame:
            frame.add_item(f"Directory: {snap_dir}")
            frame.add_item(f"CI mode: {snap_ci_mode}")

            if "X-Datadog-Test-Snapshot-Filename" in request.headers:
                snap_file = request.headers["X-Datadog-Test-Snapshot-Filename"]
            elif "file" in request.url.query:
                snap_file = request.url.query["file"]
            else:
                snap_file = os.path.join(snap_dir, token)

            # The logic from here is mostly duplicated for traces and trace stats.
            # If another data type is to be snapshotted then it probably makes sense to abstract away
            # the required pieces of snapshotting (loading, generating and comparing).

            # For backwards compatibility traces don't have a postfix of `_trace.json`
            trace_snap_file = f"{snap_file}.json"
            tracestats_snap_file = f"{snap_file}_tracestats.json"

            frame.add_item(f"Trace File: {trace_snap_file}")
            frame.add_item(f"Stats File: {tracestats_snap_file}")
            log.info("using snapshot files %r and %r", trace_snap_file, tracestats_snap_file)

            trace_snap_path_exists = os.path.exists(trace_snap_file)

            received_traces = await self._traces_by_session(token)
            if snap_ci_mode and received_traces and not trace_snap_path_exists:
                raise AssertionError(
                    f"Trace snapshot file '{trace_snap_file}' not found. "
                    "Perhaps the file was not checked into source control? "
                    "The snapshot file is automatically generated when the test agent is not in CI mode."
                )
            elif trace_snap_path_exists:
                # Do the snapshot comparison
                with open(trace_snap_file, mode="r") as f:
                    raw_snapshot = json.load(f)
                trace_snapshot.snapshot(
                    expected_traces=raw_snapshot,
                    received_traces=received_traces,
                    ignored=span_ignores,
                )
            elif received_traces:
                # Create a new snapshot for the data received
                with open(trace_snap_file, mode="w") as f:
                    f.write(trace_snapshot.generate_snapshot(received_traces=received_traces, removed=span_removes))
                log.info("wrote new trace snapshot to %r", os.path.abspath(trace_snap_file))

            # Get all stats buckets from the payloads since we don't care about the other fields (hostname, env, etc)
            # in the payload.
            received_stats = [bucket for p in (await self._tracestats_by_session(token)) for bucket in p["Stats"]]
            tracestats_snap_path_exists = os.path.exists(tracestats_snap_file)
            if snap_ci_mode and received_stats and not tracestats_snap_path_exists:
                raise AssertionError(
                    f"Trace stats snapshot file '{tracestats_snap_file}' not found. "
                    "Perhaps the file was not checked into source control? "
                    "The snapshot file is automatically generated when the test case is run when not in CI mode."
                )
            elif tracestats_snap_path_exists:
                # Do the snapshot comparison
                with open(tracestats_snap_file, mode="r") as f:
                    raw_snapshot = json.load(f)
                tracestats_snapshot.snapshot(
                    expected_stats=raw_snapshot,
                    received_stats=received_stats,
                )
            elif received_stats:
                # Create a new snapshot for the data received
                with open(tracestats_snap_file, mode="w") as f:
                    f.write(tracestats_snapshot.generate(received_stats))
                log.info(
                    "wrote new tracestats snapshot to %r",
                    os.path.abspath(tracestats_snap_file),
                )
        return web.HTTPOk()

    async def handle_session_traces(self, request: Request) -> web.Response:
        token = request["session_token"]
        traces = await self._traces_by_session(token)
        return web.json_response(traces)

    async def handle_session_apmtelemetry(self, request: Request) -> web.Response:
        token = request["session_token"]
        events = await self._apmtelemetry_by_session(token)
        return web.json_response(events)

    async def handle_session_tracestats(self, request: Request) -> web.Response:
        token = request["session_token"]
        stats = await self._tracestats_by_session(token)
        return web.json_response(stats)

    async def handle_session_requests(self, request: Request) -> web.Response:
        token = request["session_token"]
        resp = []
        for req in reversed(self._requests_by_session(token)):
            if req.match_info.handler not in (
                self.handle_v04_traces,
                self.handle_v05_traces,
                self.handle_v06_tracestats,
                self.handle_v01_pipelinestats,
                self.handle_v2_apmtelemetry,
                self.handle_v1_profiling,
            ):
                continue
            resp.append(
                {
                    "headers": dict(req.headers),
                    "body": base64.b64encode(await req.read()).decode(),
                    "url": str(req.url),
                    "method": req.method,
                }
            )
        return web.json_response(resp)

    async def handle_test_traces(self, request: Request) -> web.Response:
        """Return requested traces as JSON.

        Traces can be requested by providing a header X-Datadog-Trace-Ids or
        a query param trace_ids.
        """
        raw_trace_ids = request.url.query.get("trace_ids", request.headers.get("X-Datadog-Trace-Ids", ""))
        if raw_trace_ids:
            trace_ids = map(int, raw_trace_ids.split(","))
            traces = []
            for tid in trace_ids:
                try:
                    traces.append(await self._trace_by_trace_id(tid))
                except KeyError:
                    traces.append([])
        else:
            traces = list((await self.traces()).values())
        return web.json_response(data=traces)

    async def handle_test_apmtelemetry(self, request: Request) -> web.Response:
        """Return requested telemetry events as JSON.

        Telemetry events can be requested by providing a header X-Datadog-Runtime-Ids or
        a query param runtime_ids.
        """
        raw_runtime_ids = request.url.query.get("runtime_ids", request.headers.get("X-Datadog-Runtime-Ids", ""))
        if raw_runtime_ids:
            runtime_ids = raw_runtime_ids.split(",")
            events: List[TelemetryEvent] = []
            for rid in runtime_ids:
                events.extend(await self._apmtelemetry_by_runtime_id(rid))
        else:
            events = await self.apmtelemetry()
        return web.json_response(data=events)

    async def handle_v1_profiling(self, request: Request) -> web.Response:
        await request.read()
        self._requests.append(request)
        # TODO: valid response?
        return web.HTTPOk()

    async def handle_session_clear(self, request: Request) -> web.Response:
        """Clear traces by session token or all traces if none is provided."""
        session_token = request["session_token"]
        if session_token is not None:
            # Clear any synchronous sessions.
            in_token_sync_session = False
            for req in self._requests:
                if req.match_info.handler == self.handle_session_start:
                    if _session_token(req) == session_token:
                        in_token_sync_session = True
                    else:
                        in_token_sync_session = False
                if in_token_sync_session:
                    setattr(req, "__delete", True)

            # Filter out all the requests.
            self._requests = [
                r for r in self._requests if _session_token(r) != session_token and not hasattr(r, "__delete")
            ]
        else:
            self._requests = []
        return web.HTTPOk()

    async def handle_trace_analyze(self, request: Request) -> web.Response:
        # client.get("/span/start")
        # client.get("/span/tag")
        # client.get("/span/finish")
        # wait 1s, gather traces and assert tags
        raise NotImplementedError

<<<<<<< HEAD
    async def handle_update_agent_port(self, request: Request) -> web.Response:
        log.info(request)
        port = request.query.get("agent_port")
        self._proxy_backup_ports.append(port)
        print(request.query)
        request.app["agent_url"] = f"http://{AGENT_PROXY_HOST}:{port}"
        return web.HTTPOk()
=======
    @middleware  # type: ignore
    async def store_request_middleware(self, request: Request, handler: _Handler) -> web.Response:
        # only store requests for specific endpoints
        if request.path in self._forward_endpoints:
            await self._store_request(request)

        # Call the original handler
        return await handler(request)

    @middleware  # type: ignore
    async def request_forwarder_middleware(self, request: Request, handler: _Handler) -> web.Response:
        headers = CIMultiDict(request.headers)

        if "X-Datadog-Trace-Env-Variables" in headers:
            var_string = headers.pop("X-Datadog-Trace-Env-Variables")
            env_vars = {
                key.strip(): value.strip() for key, value in (pair.split("=") for pair in var_string.split(","))
            }
            request["_dd_trace_env_variables"] = env_vars

        if "X-Datadog-Agent-Proxy-Disabled" in headers:
            request["_proxy_to_agent"] = (
                headers.pop("X-Datadog-Agent-Proxy-Disabled").lower() != "true" and request.app["agent_url"] != ""
            )

        if "X-Datadog-Proxy-Port" in headers:
            port = headers.pop("X-Datadog-Proxy-Port")
            request.app["agent_url"] = update_trace_agent_port(request.app["agent_url"], new_port=port)
            log.info("Found port in headers, new trace agent URL is: {}".format(request.app["agent_url"]))

        request["_headers"] = headers
        if request.path in self._forward_endpoints:
            # forward the request then call the handler
            return await self._forward_request_to_agent(request, handler)
        else:
            # Call the original handler and do nothing
            return await handler(request)

    async def _forward_request_to_agent(self, request: Request, handler: _Handler) -> web.Response:
        """Forward all requests to the agent_url if set."""
        data = self._request_data(request)
        headers = request["_headers"]
        agent_url = request.app["agent_url"]
        proxy_to_agent = request.get("_proxy_to_agent", True)

        log.debug(f"New request: {request} with headers: {headers}")
        log.debug(f"Request Data: {data!r}")

        if agent_url and proxy_to_agent:
            agent_response = await _prepare_and_send_request(data, request, headers)

        endpoint_response = await handler(request)

        # return the agent response if this was sent to a trace endpoint
        endpoint_path = request.path
        if "traces" in endpoint_path and agent_url and proxy_to_agent:
            return agent_response
        else:
            return endpoint_response

    @middleware  # type: ignore
    async def check_failure_middleware(self, request: Request, handler: _Handler) -> web.Response:
        """Convert any failed checks into an HttpException."""
        trace = start_trace("request %r" % request)
        try:
            response = await handler(request)
        except AssertionError as e:
            # only save trace failures to memory if necessary
            msg = str(trace) + str(e)
            log.error(msg)
            if request.app["pool_trace_check_failures"]:
                log.info(f"storing failure with message {msg}")
                self._trace_failures.append(msg)
                log.info(self._trace_failures)
            return web.HTTPBadRequest(body=msg)
        else:
            if trace.has_fails():
                # only save trace failures to memory if necessary
                msg = str(trace)
                log.error(msg)
                if request.app["pool_trace_check_failures"]:
                    log.info(f"storing failure with message {msg}")
                    self._trace_failures.append(msg)
                if request.app["disable_error_responses"]:
                    return response
                return web.HTTPBadRequest(body=msg)
        return response
>>>>>>> 793ec3c1


def make_app(
    disabled_checks: List[str],
    log_span_fmt: str,
    snapshot_dir: str,
    snapshot_ci_mode: bool,
    snapshot_ignored_attrs: List[str],
    agent_url: str,
    trace_request_delay: float,
    suppress_trace_parse_errors: bool,
    pool_trace_check_failures: bool,
    disable_error_responses: bool,
    snapshot_removed_attrs: List[str],
) -> web.Application:
    agent = Agent()
    app = web.Application(
        client_max_size=int(100e6),  # 100MB - arbitrary
        middlewares=[
            agent.check_failure_middleware,
            agent.store_request_middleware,
            agent.request_forwarder_middleware,
            session_token_middleware,
        ],
    )
    app.add_routes(
        [
            web.post("/v0.4/traces", agent.handle_v04_traces),
            web.put("/v0.4/traces", agent.handle_v04_traces),
            web.post("/v0.5/traces", agent.handle_v05_traces),
            web.put("/v0.5/traces", agent.handle_v05_traces),
            web.post("/v0.6/stats", agent.handle_v06_tracestats),
            web.post("/v0.1/pipeline_stats", agent.handle_v01_pipelinestats),
            web.put("/v0.6/stats", agent.handle_v06_tracestats),
            web.post("/v0.7/config", agent.handle_v07_remoteconfig),
            web.post("/telemetry/proxy/api/v2/apmtelemetry", agent.handle_v2_apmtelemetry),
            web.post("/profiling/v1/input", agent.handle_v1_profiling),
            web.get("/info", agent.handle_info),
            web.get("/test/session/start", agent.handle_session_start),
            web.get("/test/session/clear", agent.handle_session_clear),
            web.get("/test/session/snapshot", agent.handle_snapshot),
            web.get("/test/session/traces", agent.handle_session_traces),
            web.get("/test/session/agent_port", agent.handle_update_agent_port),
            web.get("/test/session/apmtelemetry", agent.handle_session_apmtelemetry),
            web.get("/test/session/stats", agent.handle_session_tracestats),
            web.get("/test/session/requests", agent.handle_session_requests),
            web.post("/test/session/responses/config", agent.handle_v07_remoteconfig_create),
            web.post("/test/session/responses/config/path", agent.handle_v07_remoteconfig_path_create),
            web.put("/test/session/responses/config", agent.handle_v07_remoteconfig_put),
            web.get("/test/traces", agent.handle_test_traces),
            web.get("/test/apmtelemetry", agent.handle_test_apmtelemetry),
            # web.get("/test/benchmark", agent.handle_test_traces),
            web.get("/test/trace/analyze", agent.handle_trace_analyze),
            web.get("/test/trace_check/failures", agent.get_trace_check_failures),
        ]
    )
    checks = Checks(
        checks=[
            CheckMetaTracerVersionHeader,
            CheckTraceCountHeader,
            CheckTraceContentLength,
            CheckTraceStallAsync,
            TraceTagValidationCheck,
        ],
        disabled=disabled_checks,
    )
    app["checks"] = checks
    app["snapshot_dir"] = snapshot_dir
    app["snapshot_ci_mode"] = snapshot_ci_mode
    app["log_span_fmt"] = log_span_fmt
    app["snapshot_ignored_attrs"] = snapshot_ignored_attrs
    app["agent_url"] = agent_url
    app["trace_request_delay"] = trace_request_delay
    app["suppress_trace_parse_errors"] = suppress_trace_parse_errors
    app["pool_trace_check_failures"] = pool_trace_check_failures
    app["disable_error_responses"] = disable_error_responses
    app["snapshot_removed_attrs"] = snapshot_removed_attrs
    return app


def main(args: Optional[List[str]] = None) -> None:
    if args is None:
        args = sys.argv[1:]
    parser = argparse.ArgumentParser(
        description="Datadog APM test agent",
        prog="ddapm-test-agent",
    )
    parser.add_argument(
        "-v",
        "--version",
        action="store_true",
        dest="version",
        help="Print version info and exit.",
    )
    parser.add_argument("-p", "--port", type=int, default=int(os.environ.get("PORT", 8126)))
    parser.add_argument(
        "--snapshot-dir",
        type=str,
        default=os.environ.get("SNAPSHOT_DIR", "snapshots"),
        help="Directory to store snapshots.",
    )
    parser.add_argument(
        "--snapshot-ci-mode",
        type=int,
        default=int(os.environ.get("SNAPSHOT_CI", 0)),
        help="Enable CI mode for snapshotting. Enforces that snapshot files exist.",
    )
    parser.add_argument(
        "--snapshot-ignored-attrs",
        type=Set[str],
        default=set(_parse_csv(os.environ.get("SNAPSHOT_IGNORED_ATTRS", trace_snapshot.DEFAULT_SNAPSHOT_IGNORES))),
        help=(
            "Comma-separated values of span attributes to ignore. "
            "meta/metrics attributes can be ignored by prefixing the key "
            "with meta. or metrics."
        ),
    )
    parser.add_argument(
        "--snapshot-removed-attrs",
        type=Set[str],
        default=set(_parse_csv(os.environ.get("SNAPSHOT_REMOVED_ATTRS", ""))),
        help=(
            "Comma-separated values of span attributes to remove. "
            "meta/metrics attributes can be removed by prefixing the key "
            "with meta. or metrics."
        ),
    )
    parser.add_argument(
        "--disabled-checks",
        type=List[str],
        default=_parse_csv(os.environ.get("DISABLED_CHECKS", "trace_tag_validation")),
        help=(
            "Comma-separated values of checks to disable. None are disabled "
            " by default. For the list of values see "
            "https://github.com/datadog/dd-trace-test-agent"
        ),
    )
    parser.add_argument(
        "--log-level",
        type=str,
        default=os.environ.get("LOG_LEVEL", "INFO"),
        help="Set the log level. DEBUG, INFO, WARNING, ERROR, CRITICAL.",
    )
    parser.add_argument(
        "--log-span-fmt",
        type=str,
        default=os.environ.get("LOG_SPAN_FMT", "[{name}]"),
        help=("Format to use when logging spans. Default is '[{name}]'. " "All span attributes are available."),
    )
    parser.add_argument(
        "--agent-url",
        type=str,
        default=os.environ.get("DD_TRACE_AGENT_URL", os.environ.get("DD_AGENT_URL", "")),
        help=("Datadog agent URL. If provided, any received data will be forwarded " "to the agent."),
    )
    parser.add_argument(
        "--trace-uds-socket",
        type=str,
        default=os.environ.get("DD_APM_RECEIVER_SOCKET", None),
        help=("Will listen for traces on the specified socket path"),
    )
    parser.add_argument(
        "--trace-request-delay",
        type=float,
        default=os.environ.get("DD_TEST_STALL_REQUEST_SECONDS", 0.0),
        help=("Will stall trace requests for specified amount of time"),
    )
    parser.add_argument(
        "--suppress-trace-parse-errors",
        type=bool,
        default=os.environ.get("DD_SUPPRESS_TRACE_PARSE_ERRORS", False),
        help=(
            "Will change the test agent trace decoder to use a more resilient parser to prevent decode and span verification errors"
        ),
    )
    parser.add_argument(
        "--pool-trace-check-failures",
        type=bool,
        default=os.environ.get("DD_POOL_TRACE_CHECK_FAILURES", False),
        help=("Will change the test agent to pool Trace Check failures in memory that can later be asserted on"),
    )
    parser.add_argument(
        "--disable-error-responses",
        type=bool,
        default=os.environ.get("DD_DISABLE_ERROR_RESPONSES", False),
        help=("Will change the test agent to send [200: Ok] responses instead of error responses back to the tracer."),
    )
    parsed_args = parser.parse_args(args=args)
    logging.basicConfig(level=parsed_args.log_level)

    if parsed_args.version:
        print(_get_version())
        sys.exit(0)

    apm_sock: Optional[socket.socket] = None
    if parsed_args.trace_uds_socket is not None:
        apm_sock = socket.socket(socket.AF_UNIX, socket.SOCK_STREAM)
        apm_sock.bind(parsed_args.trace_uds_socket)
        os.chmod(parsed_args.trace_uds_socket, 0o722)
        atexit.register(lambda: os.unlink(parsed_args.trace_uds_socket))

    if parsed_args.trace_request_delay is not None:
        log.info(
            "Trace request stall seconds setting set to %r.",
            parsed_args.trace_request_delay,
        )
    if not os.path.exists(parsed_args.snapshot_dir) or not os.access(parsed_args.snapshot_dir, os.W_OK | os.X_OK):
        log.warning(
            "default snapshot directory %r does not exist or is not readable. Snapshotting will not work.",
            os.path.abspath(parsed_args.snapshot_dir),
        )
    app = make_app(
        disabled_checks=parsed_args.disabled_checks,
        log_span_fmt=parsed_args.log_span_fmt,
        snapshot_dir=parsed_args.snapshot_dir,
        snapshot_ci_mode=parsed_args.snapshot_ci_mode,
        snapshot_ignored_attrs=parsed_args.snapshot_ignored_attrs,
        agent_url=parsed_args.agent_url,
        trace_request_delay=parsed_args.trace_request_delay,
        suppress_trace_parse_errors=parsed_args.suppress_trace_parse_errors,
        pool_trace_check_failures=parsed_args.pool_trace_check_failures,
        disable_error_responses=parsed_args.disable_error_responses,
        snapshot_removed_attrs=parsed_args.snapshot_removed_attrs,
    )

    web.run_app(app, sock=apm_sock, port=parsed_args.port)


if __name__ == "__main__":
    main()<|MERGE_RESOLUTION|>--- conflicted
+++ resolved
@@ -22,10 +22,7 @@
 from aiohttp import web
 from aiohttp.web import Request
 from aiohttp.web import middleware
-<<<<<<< HEAD
-=======
 from msgpack.exceptions import ExtraData as MsgPackExtraDataException
->>>>>>> 793ec3c1
 from multidict import CIMultiDict
 
 from . import _get_version
@@ -36,11 +33,7 @@
 from .checks import CheckTrace
 from .checks import Checks
 from .checks import start_trace
-<<<<<<< HEAD
-from .span_validation.trace_tag_validation_check import TraceTagValidationCheck
-=======
 from .remoteconfig import RemoteConfigServer
->>>>>>> 793ec3c1
 from .trace import Span
 from .trace import Trace
 from .trace import TraceMap
@@ -168,9 +161,6 @@
         """
         # Token to be used if running test cases synchronously
         self._requests: List[Request] = []
-<<<<<<< HEAD
-        self._proxy_backup_ports = []
-=======
         self._rc_server = RemoteConfigServer()
         self._trace_failures: List[str] = []
         self._forward_endpoints: List[str] = [
@@ -181,7 +171,6 @@
             "/telemetry/proxy/api/v2/apmtelemetry",
             "/v0.1/pipeline_stats",
         ]
->>>>>>> 793ec3c1
 
     async def traces(self) -> TraceMap:
         """Return the traces stored by the agent in the order in which they
@@ -408,21 +397,6 @@
     async def _handle_traces(self, request: Request, version: Literal["v0.4", "v0.5"]) -> web.Response:
         token = request["session_token"]
         checks: Checks = request.app["checks"]
-<<<<<<< HEAD
-        headers = CIMultiDict(request.headers)
-
-        await checks.check("trace_stall", headers=dict(headers), request=request)
-
-        proxy_to_agent = True
-        if "do_not_proxy_to_agent" in headers:
-            headers.pop("do_not_proxy_to_agent")
-            proxy_to_agent = False
-
-        with CheckTrace.add_frame("headers") as f:
-            f.add_item(pprint.pformat(dict(headers)))
-            await checks.check("meta_tracer_version_header", headers=dict(headers))
-            await checks.check("trace_content_length", headers=dict(headers))
-=======
         headers = request.headers
 
         await checks.check("trace_stall", headers=headers, request=request)
@@ -431,7 +405,6 @@
             f.add_item(pprint.pformat(dict(headers)))
             await checks.check("meta_tracer_version_header", headers=headers)
             await checks.check("trace_content_length", headers=headers)
->>>>>>> 793ec3c1
 
             try:
                 if version == "v0.4":
@@ -452,106 +425,16 @@
                         )
                     except ValueError:
                         log.info("Chunk %d could not be displayed (might be incomplete).", i)
-<<<<<<< HEAD
-
-                    with CheckTrace.add_frame(f"Performing Span Validation for trace with {len(trace)} spans"):
-                        # Register the check with the current trace
-                        await checks.check("trace_tag_validation", trace=trace)
-
-=======
->>>>>>> 793ec3c1
                 log.info("end of payload %s", "-" * 40)
 
                 with CheckTrace.add_frame(f"payload ({len(traces)} traces)"):
                     await checks.check(
                         "trace_count_header",
-<<<<<<< HEAD
-                        headers=dict(headers),
-                        num_traces=len(traces),
-                    )
-            except Exception as e:
-                log.error(e)
-
-        agent_url = request.app["agent_url"]
-        if agent_url and proxy_to_agent:
-            log.info("Forwarding request to agent at %r", agent_url)
-            data = self._request_data(request)
-
-            headers = {
-                "Content-Type": "application/msgpack",
-                **{k: v for k, v in headers.items() if "Datadog" in k},
-            }
-
-            async def proxy_trace_request(agent_url, data, headers):
-                async with ClientSession() as session:
-                    async with session.put(f"{agent_url}/v0.4/traces", headers=headers, data=data) as resp:
-                        assert resp.status == 200
-                        if "text/html" in resp.content_type:
-                            data = await resp.read()
-                            if len(data) == 0:
-                                return web.HTTPOk()
-                            else:
-                                log.info("Got response %r from agent:", data)
-                                return web.json_response(data={"data": data})
-                        else:
-                            data = await resp.json()
-                            log.info("Got response %r from agent:", data)
-                            return web.json_response(data=data)
-
-            try:
-                await proxy_trace_request(agent_url=agent_url, data=data, headers=headers)
-            except Exception as e:
-                for backup_port in self._proxy_backup_ports:
-                    try:
-                        await proxy_trace_request(
-                            agent_url=f"http://{AGENT_PROXY_HOST}:{backup_port}", data=data, headers=headers
-                        )
-                    except:
-                        pass
-                log.info(e)
-                if data:
-                    log.info(data)
-                log.info(headers)
-                log.info(request)
-        # agent_url = "http://request-replayer"
-        # agent_port = 80
-        # if agent_url:
-        #     log.info(f"Forwarding request to agent at {agent_url}:{agent_port}")
-
-        #     if agent_url == "http://request-replayer":
-        #         data = self._request_data(request)
-        #         log.info(data)
-        #         resp = requests.post(
-        #             url=f"{agent_url}:{agent_port}/v0.4/traces",
-        #             data=data,
-        #             headers={"Content-Type": "application/msgpack"},
-        #         )
-        #         assert resp.status_code == 200
-        #         data = resp.content
-        #         log.info("Got response %r from agent", data)
-        #         if version == "v0.4":
-        #             data = self._decode_v04_traces(resp)
-        #         elif version == "v0.5":
-        #             data = self._decode_v05_traces(resp)
-        #         return web.json_response(data=json.loads(data))
-
-        # else:
-        #     headers=request.headers
-        #     data=self._request_data(request)
-
-        # # async with ClientSession() as session:
-        # #     async with session.post(
-        # #         f"{agent_url}:{agent_port}/v0.4/traces",
-        # #         headers=headers,
-        # #         data=data,
-        # #     ) as resp:
-=======
                         headers=headers,
                         num_traces=len(traces),
                     )
             except MsgPackExtraDataException as e:
                 log.error(f"Error unpacking trace bytes with Msgpack: {str(e)}, error {e}")
->>>>>>> 793ec3c1
 
         # TODO: implement sampling logic
         return web.json_response(data={"rate_by_service": {}})
@@ -771,15 +654,6 @@
         # wait 1s, gather traces and assert tags
         raise NotImplementedError
 
-<<<<<<< HEAD
-    async def handle_update_agent_port(self, request: Request) -> web.Response:
-        log.info(request)
-        port = request.query.get("agent_port")
-        self._proxy_backup_ports.append(port)
-        print(request.query)
-        request.app["agent_url"] = f"http://{AGENT_PROXY_HOST}:{port}"
-        return web.HTTPOk()
-=======
     @middleware  # type: ignore
     async def store_request_middleware(self, request: Request, handler: _Handler) -> web.Response:
         # only store requests for specific endpoints
@@ -867,7 +741,6 @@
                     return response
                 return web.HTTPBadRequest(body=msg)
         return response
->>>>>>> 793ec3c1
 
 
 def make_app(
