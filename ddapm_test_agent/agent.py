--- conflicted
+++ resolved
@@ -180,15 +180,10 @@
         # Token to be used if running test cases synchronously
         self._requests: List[Request] = []
         self._rc_server = RemoteConfigServer()
-<<<<<<< HEAD
-        self._trace_failures: Dict[str, List[str]] = defaultdict(list)
-        self._trace_check_results_by_check: Dict[str, Dict[str, int]] = {}
-=======
         self._trace_failures: Dict[str, List[Tuple[CheckTrace, str]]] = defaultdict(default_value_trace_failures)
         self._trace_check_results_by_check: Dict[str, Dict[str, Dict[str, int]]] = defaultdict(
             default_value_trace_check_results_by_check
         )
->>>>>>> b6fa77d6
         self._forward_endpoints: List[str] = [
             "/v0.4/traces",
             "/v0.5/traces",
@@ -217,33 +212,6 @@
         return _traces
 
     async def clear_trace_check_failures(self, request: Request) -> web.Response:
-<<<<<<< HEAD
-        """Clear traces by session token or all traces if none is provided."""
-        token = request.get("session_token", "default")
-
-        trace_failures = self._trace_failures.get(token, [])
-        log.info(f"Clearing {len(trace_failures)} Trace Check Failures for Token {token}")
-        log.info(trace_failures)
-        del self._trace_failures[token]
-        self._trace_check_results_by_check = {}
-        return web.HTTPOk()
-
-    def get_trace_check_failures(self, request: Request) -> web.Response:
-        """Return the Trace Check failures that occurred, if pooling is enabled as a request."""
-        token = request.get("session_token", "default")
-
-        trace_check_failures = self._trace_failures.get(token, [])
-        n_failures = len(trace_check_failures)
-        log.info(f"{n_failures} Trace Failures Occurred for Token {token}.")
-        trace_check_full_results = self._trace_check_results_by_check
-        if n_failures > 0:
-            failure_message = f"APM Test Agent Validation failed with {n_failures} Trace Check failures.\n"
-            for trace_check_message in trace_check_failures:
-                failure_message += trace_check_message
-            failure_message += f"\nAPM Test Agent Trace Check Results by Check -------------------------------"
-            failure_message += f"\n{json.dumps(trace_check_full_results, indent=4)}"
-            return web.HTTPBadRequest(text=failure_message)
-=======
         """Clear traces by session token provided."""
         token = request["session_token"]
         clear_all = "clear_all" in request.query and request.query["clear_all"].lower() == "true"
@@ -293,7 +261,6 @@
                 for check_trace, failure_message in trace_check_failures:
                     msg += failure_message
                 return web.HTTPBadRequest(text=msg)
->>>>>>> b6fa77d6
         else:
             message = f"APM Test Agent Trace Check Results by Check --------------------------------"
             message += f"\n{json.dumps(trace_check_full_results, indent=4)}"
@@ -848,41 +815,21 @@
         try:
             response = await handler(request)
         except AssertionError as e:
-<<<<<<< HEAD
-            token = request.get("session_token", "default")
-            self._trace_check_results_by_check = trace.get_results(self._trace_check_results_by_check)
-=======
             token = request["session_token"]
 
             # update trace_check results
             trace.update_results(self._trace_check_results_by_check[token])
 
->>>>>>> b6fa77d6
             # only save trace failures to memory if necessary
             msg = str(trace) + str(e)
             if request.app["pool_trace_check_failures"]:
                 log.info(f"Storing Trace Check Failure for Session Token: {token}.")
-<<<<<<< HEAD
-                self._trace_failures[token].append(msg)
-=======
                 # append failure to trace failures
                 self._trace_failures[token].append((trace, msg))
->>>>>>> b6fa77d6
             log.error(msg)
             return web.HTTPBadRequest(body=msg)
         else:
             token = request["session_token"]
-<<<<<<< HEAD
-            self._trace_check_results_by_check = trace.get_results(self._trace_check_results_by_check)
-            if trace.has_fails():
-                # only save trace failures to memory if necessary
-                pool_failures = request.app["pool_trace_check_failures"]
-                log.error(f"Trace had the following failures, using config: token={token}, DD_POOL_TRACE_CHECK_FAILURES={pool_failures}")
-                msg = str(trace)
-                if request.app["pool_trace_check_failures"]:
-                    log.info(f"Storing Trace Check Failure for Session Token: {token}.")
-                    self._trace_failures[token].append(msg)
-=======
             # update trace_check results
             trace.update_results(self._trace_check_results_by_check[token])
             if trace.has_fails():
@@ -896,7 +843,6 @@
                     log.info(f"Storing Trace Check Failure for Session Token: {token}.")
                     # append failure to trace failures
                     self._trace_failures[token].append((trace, msg))
->>>>>>> b6fa77d6
                 log.error(msg)
                 if request.app["disable_error_responses"]:
                     return response
@@ -957,10 +903,7 @@
             web.get("/test/trace/analyze", agent.handle_trace_analyze),
             web.get("/test/trace_check/failures", agent.get_trace_check_failures),
             web.get("/test/trace_check/clear", agent.clear_trace_check_failures),
-<<<<<<< HEAD
-=======
             web.get("/test/trace_check/summary", agent.get_trace_check_summary),
->>>>>>> b6fa77d6
         ]
     )
     checks = Checks(
