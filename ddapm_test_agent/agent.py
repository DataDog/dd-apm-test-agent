--- conflicted
+++ resolved
@@ -242,18 +242,13 @@
 
         with CheckTrace.add_frame("headers") as f:
             f.add_item(pprint.pformat(dict(request.headers)))
-<<<<<<< HEAD
             await checks.check(
                 "meta_tracer_version_header", headers=dict(request.headers)
             )
             await checks.check(
-                "trace_content_length",
-                content_length=int(request.headers["Content-Length"]),
+                "trace_content_length", headers=dict(request.headers)
             )
-=======
-            checks.check("meta_tracer_version_header", headers=dict(request.headers))
-            checks.check("trace_content_length", headers=dict(request.headers))
->>>>>>> a94407f2
+
             if version == "v0.4":
                 traces = await self._decode_v04_traces(request)
             elif version == "v0.5":
