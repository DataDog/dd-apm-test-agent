--- conflicted
+++ resolved
@@ -159,10 +159,7 @@
         # Token to be used if running test cases synchronously
         self._requests: List[Request] = []
         self._rc_server = RemoteConfigServer()
-<<<<<<< HEAD
         self._trace_failures: List[str] = []
-=======
->>>>>>> 3a8acd3d
         self._forward_endpoints: List[str] = [
             "/v0.4/traces",
             "/v0.5/traces",
@@ -654,14 +651,11 @@
         if request.path in self._forward_endpoints:
             await self._store_request(request)
 
-<<<<<<< HEAD
-=======
         # Call the original handler
         return await handler(request)
 
     @middleware  # type: ignore
     async def request_forwarder_middleware(self, request: Request, handler: _Handler) -> web.Response:
->>>>>>> 3a8acd3d
         headers = CIMultiDict(request.headers)
 
         if "X-Datadog-Trace-Env-Variables" in headers:
@@ -672,13 +666,9 @@
             request["_dd_trace_env_variables"] = env_vars
 
         if "X-Datadog-Agent-Proxy-Disabled" in headers:
-<<<<<<< HEAD
-            request["_proxy_to_agent"] = headers.pop("X-Datadog-Agent-Proxy-Disabled").lower() != "true"
-=======
             request["_proxy_to_agent"] = (
                 headers.pop("X-Datadog-Agent-Proxy-Disabled").lower() != "true" and request.app["agent_url"] != ""
             )
->>>>>>> 3a8acd3d
 
         if "X-Datadog-Proxy-Port" in headers:
             port = headers.pop("X-Datadog-Proxy-Port")
@@ -686,14 +676,6 @@
             log.info("Found port in headers, new trace agent URL is: {}".format(request.app["agent_url"]))
 
         request["_headers"] = headers
-<<<<<<< HEAD
-        # Call the original handlerx
-        return await handler(request)
-
-    @middleware  # type: ignore
-    async def request_forwarder_middleware(self, request: Request, handler: _Handler) -> web.Response:
-=======
->>>>>>> 3a8acd3d
         if request.path in self._forward_endpoints:
             # forward the request then call the handler
             return await self._forward_request_to_agent(request, handler)
@@ -723,7 +705,6 @@
         else:
             return endpoint_response
 
-<<<<<<< HEAD
     @middleware  # type: ignore
     async def check_failure_middleware(self, request: Request, handler: _Handler) -> web.Response:
         """Convert any failed checks into an HttpException."""
@@ -755,8 +736,6 @@
 
 agent_instance: Agent = Agent()
 
-=======
->>>>>>> 3a8acd3d
 
 def make_app(
     disabled_checks: List[str],
@@ -767,22 +746,15 @@
     agent_url: str,
     trace_request_delay: float,
     suppress_trace_parse_errors: bool,
-<<<<<<< HEAD
     pool_trace_check_failures: bool,
     disable_error_responses: bool,
-=======
     snapshot_removed_attrs: List[str],
->>>>>>> 3a8acd3d
 ) -> web.Application:
     agent = agent_instance
     app = web.Application(
         client_max_size=int(100e6),  # 100MB - arbitrary
         middlewares=[
-<<<<<<< HEAD
             agent.check_failure_middleware,
-=======
-            check_failure_middleware,
->>>>>>> 3a8acd3d
             agent.store_request_middleware,
             agent.request_forwarder_middleware,
             session_token_middleware,
@@ -834,12 +806,9 @@
     app["agent_url"] = agent_url
     app["trace_request_delay"] = trace_request_delay
     app["suppress_trace_parse_errors"] = suppress_trace_parse_errors
-<<<<<<< HEAD
     app["pool_trace_check_failures"] = pool_trace_check_failures
     app["disable_error_responses"] = disable_error_responses
-=======
     app["snapshot_removed_attrs"] = snapshot_removed_attrs
->>>>>>> 3a8acd3d
     return app
 
 
@@ -983,12 +952,9 @@
         agent_url=parsed_args.agent_url,
         trace_request_delay=parsed_args.trace_request_delay,
         suppress_trace_parse_errors=parsed_args.suppress_trace_parse_errors,
-<<<<<<< HEAD
         pool_trace_check_failures=parsed_args.pool_trace_check_failures,
         disable_error_responses=parsed_args.disable_error_responses,
-=======
         snapshot_removed_attrs=parsed_args.snapshot_removed_attrs,
->>>>>>> 3a8acd3d
     )
 
     web.run_app(app, sock=apm_sock, port=parsed_args.port)
