import argparse
import atexit
import base64
from collections import OrderedDict
import json
import logging
import os
import pprint
import socket
import sys
from typing import Awaitable
from typing import Callable
from typing import List
from typing import Literal
from typing import Optional
from typing import Set
from typing import cast
from urllib.parse import urlparse
from urllib.parse import urlunparse

from aiohttp import ClientSession
from aiohttp import web
from aiohttp.web import Request
from aiohttp.web import middleware
from msgpack.exceptions import ExtraData as MsgPackExtraDataException
from multidict import CIMultiDict

from . import _get_version
from . import trace_snapshot
from . import tracestats_snapshot
from .apmtelemetry import TelemetryEvent
from .apmtelemetry import v2_decode as v2_apmtelemetry_decode
from .checks import CheckTrace
from .checks import Checks
from .checks import start_trace
from .remoteconfig import RemoteConfigServer
from .trace import Span
from .trace import Trace
from .trace import TraceMap
from .trace import decode_v04 as trace_decode_v04
from .trace import decode_v05 as trace_decode_v05
from .trace import pprint_trace
from .trace import v04TracePayload
from .trace_checks import CheckMetaTracerVersionHeader
from .trace_checks import CheckTraceContentLength
from .trace_checks import CheckTraceCountHeader
from .trace_checks import CheckTraceStallAsync
from .tracestats import decode_v06 as tracestats_decode_v06
from .tracestats import v06StatsPayload


_Handler = Callable[[Request], Awaitable[web.Response]]


log = logging.getLogger(__name__)


def _parse_csv(s: str) -> List[str]:
    """Return the values of a csv string.

    >>> _parse_csv("a,b,c")
    ['a', 'b', 'c']
    >>> _parse_csv(" a, b ,c ")
    ['a', 'b', 'c']
    >>> _parse_csv(" a,b,c ")
    ['a', 'b', 'c']
    >>> _parse_csv(" a,")
    ['a']
    >>> _parse_csv("a, ")
    ['a']
    """
    return [s.strip() for s in s.split(",") if s.strip() != ""]


def _session_token(request: Request) -> Optional[str]:
    token: Optional[str]
    if "X-Datadog-Test-Session-Token" in request.headers:
        token = request.headers["X-Datadog-Test-Session-Token"]
    elif "test_session_token" in request.url.query:
        token = request.url.query.get("test_session_token")
    else:
        token = None
    return token


@middleware  # type: ignore
async def session_token_middleware(request: Request, handler: _Handler) -> web.Response:
    """Extract session token from the request and store it in the request.

    The token is retrieved from the headers or params of the request.
    """
    token = _session_token(request)
    request["session_token"] = token
    return await handler(request)


async def _forward_request(request_data, headers, full_agent_url):
    async with ClientSession() as session:
        async with session.post(
            full_agent_url,
            headers=headers,
            data=request_data,
        ) as resp:
            assert resp.status == 200, f"Request to agent unsuccessful, received [{resp.status}] response."

            if "text/html" in resp.content_type:
                response_data = await resp.read()
                if len(response_data) == 0:
                    log.info("Received empty response: %r from agent.", response_data)
                    return web.HTTPOk()
                else:
                    if isinstance(response_data, bytes):
                        response_data = response_data.decode()
                    try:
                        response_data = json.loads(response_data)
                    except json.JSONDecodeError as e:
                        log.warning("Error decoding response data: %s, data=%r", str(e), response_data)
                        log.warning("Original Request: %r", request_data)
                        response_data = {}
                    log.info("Response %r from agent:", response_data)
                    return web.json_response(data=response_data)
            else:
                response_data = await resp.json()
                log.info("Response %r from agent:", response_data)
                return web.json_response(data=response_data)


async def _prepare_and_send_request(data, request, headers):
    headers = {
        "Content-Type": headers.get("Content-Type", "application/msgpack"),
        **{k: v for k, v in headers.items() if k.lower() not in ["content-type", "host", "transfer-encoding"]},
    }
    agent_url = request.app["agent_url"]
    full_agent_url = agent_url + request.path
    log.info("Forwarding request to agent at %r", full_agent_url)
    log.debug(f"Using headers: {headers}")
    return await _forward_request(data, headers, full_agent_url)


def update_trace_agent_port(url, new_port):
    # Updates the Agent URL with a new port number, returning the updated URL and old port
    parsed_url = urlparse(url)
    old_port = parsed_url.port
    new_netloc = parsed_url.netloc.replace(f":{old_port}", f":{new_port}")
    new_url = urlunparse(
        (parsed_url.scheme, new_netloc, parsed_url.path, parsed_url.params, parsed_url.query, parsed_url.fragment)
    )
    return new_url


class Agent:
    def __init__(self):
        """Only store the requests sent to the agent. There are many representations
        of data but typically information is lost while transforming the data.

        Storing exactly what is sent to the agent enables us to transform the data
        however we desire later on.
        """
        # Token to be used if running test cases synchronously
        self._requests: List[Request] = []
        self._rc_server = RemoteConfigServer()
        self._trace_failures: List[str] = []
<<<<<<< HEAD
=======
        self._forward_endpoints: List[str] = [
            "/v0.4/traces",
            "/v0.5/traces",
            "/v0.6/stats",
            "/v0.7/config",
            "/telemetry/proxy/api/v2/apmtelemetry",
        ]
>>>>>>> 5b62d822

    async def traces(self) -> TraceMap:
        """Return the traces stored by the agent in the order in which they
        arrived.

        Spans from trace chunks are aggregated by trace id and returned as
        complete lists.
        """
        _traces: TraceMap = OrderedDict()
        for req in reversed(self._requests):
            traces = await self._traces_from_request(req)
            for t in traces:
                for s in t:
                    trace_id = s["trace_id"]
                    if trace_id not in _traces:
                        _traces[trace_id] = []
                    _traces[trace_id].append(s)
        return _traces

    def get_check_trace_failures(self, request: Request) -> web.Response:
        """Return the check trace failures that occurred, if pooling is enabled as a request."""
        trace_failures = self._trace_failures

        if len(trace_failures) > 0:
            failure_message = f"APM Test Agent Validation failed with {len(trace_failures)} failures.\n"
            for check_trace_message in trace_failures:
                failure_message += check_trace_message
            return web.HTTPBadRequest(text=failure_message)
        else:
            return web.HTTPOk()

    async def apmtelemetry(self) -> List[TelemetryEvent]:
        """Return the telemetry events stored by the agent"""
        _events: List[TelemetryEvent] = []
        for req in reversed(self._requests):
            if req.match_info.handler == self.handle_v2_apmtelemetry:
                _events.append(v2_apmtelemetry_decode(await req.read()))
        return _events

    async def _trace_by_trace_id(self, trace_id: int) -> Trace:
        return (await self.traces())[trace_id]

    async def _apmtelemetry_by_runtime_id(self, runtime_id: str) -> List[TelemetryEvent]:
        return [event for event in await self.apmtelemetry() if event["runtime_id"] == runtime_id]

    async def _store_request(self, request: Request) -> None:
        """Store the request object so that it can be queried later."""
        # Store the request data on the request object to avoid concurrent read()s of the data which can
        # result in: RuntimeError: readany() called while another coroutine is already waiting for incoming data
        # See: https://github.com/DataDog/dd-apm-test-agent/pull/101 for more info
        request["_testagent_data"] = await request.read()
        self._requests.append(request)

    def _request_data(self, request: Request) -> bytes:
        """Return the data from the request.

        Note *only* use this method for requests stored with `_store_request()`.
        """
        return cast(bytes, request["_testagent_data"])

    def _requests_by_session(self, token: Optional[str]) -> List[Request]:
        """Return the latest requests sent with the given token.

        All requests since the most recent /session/start request are included.

        If no /session/start is given for the token then all requests made with
        the token are returned.
        """
        # Go backwards in the requests received gathering requests until
        # the /session-start request for the token is found.
        reqs: List[Request] = []
        for req in reversed(self._requests):
            if req.match_info.handler == self.handle_session_start:
                if token is None or _session_token(req) == token:
                    break
                else:
                    # The requests made were from a different manual session
                    # so continue.
                    continue
            if _session_token(req) in [token, None]:
                reqs.append(req)
        return reqs

    async def _traces_from_request(self, req: Request) -> List[List[Span]]:
        """Return the trace from a trace request."""
        if req.match_info.handler == self.handle_v04_traces:
            return self._decode_v04_traces(req)
        elif req.match_info.handler == self.handle_v05_traces:
            return self._decode_v05_traces(req)
        return []

    async def _traces_by_session(self, token: Optional[str]) -> List[Trace]:
        """Return the traces that belong to the given session token.

        If token is None or if the token was used to manually start a session
        with /session-start then return all traces that were sent since the last
        /session-start request was made.

        Spans are aggregated by trace_id (no ordering is performed).
        """
        tracemap: TraceMap = OrderedDict()
        for req in self._requests_by_session(token):
            traces = await self._traces_from_request(req)
            for trace in traces:
                for span in trace:
                    trace_id = span["trace_id"]
                    if trace_id not in tracemap:
                        tracemap[trace_id] = []
                    tracemap[trace_id].append(span)
        return list(tracemap.values())

    async def _apmtelemetry_by_session(self, token: Optional[str]) -> List[TelemetryEvent]:
        """Return the telemetry events that belong to the given session token.

        If token is None or if the token was used to manually start a session
        with /session-start then return all telemetry events that were sent since
        the last /session-start request was made.
        """
        events: List[TelemetryEvent] = []
        for req in self._requests_by_session(token):
            if req.match_info.handler == self.handle_v2_apmtelemetry:
                events.append(v2_apmtelemetry_decode(await req.read()))

        # TODO: Sort the events?
        return events

    async def _tracestats_by_session(self, token: Optional[str]) -> List[v06StatsPayload]:
        stats: List[v06StatsPayload] = []
        for req in self._requests_by_session(token):
            if req.match_info.handler == self.handle_v06_tracestats:
                s = self._decode_v06_tracestats(req)
                stats.append(s)
        return stats

    def _decode_v04_traces(self, request: Request) -> v04TracePayload:
        content_type = request.content_type
        raw_data = self._request_data(request)
        return trace_decode_v04(content_type, raw_data, request.app["suppress_trace_parse_errors"])

    def _decode_v05_traces(self, request: Request) -> v04TracePayload:
        raw_data = self._request_data(request)
        return trace_decode_v05(raw_data)

    def _decode_v06_tracestats(self, request: Request) -> v06StatsPayload:
        raw_data = self._request_data(request)
        return tracestats_decode_v06(raw_data)

    async def handle_v04_traces(self, request: Request) -> web.Response:
        return await self._handle_traces(request, version="v0.4")

    async def handle_v05_traces(self, request: Request) -> web.Response:
        return await self._handle_traces(request, version="v0.5")

    async def handle_v06_tracestats(self, request: Request) -> web.Response:
        stats = self._decode_v06_tracestats(request)
        nstats = len(stats["Stats"])
        log.info(
            "received /v0.6/stats payload with %r stats bucket%s",
            nstats,
            "s" if nstats else "",
        )
        return web.HTTPOk()

    async def handle_v07_remoteconfig(self, request: Request) -> web.Response:
        """Emulates Remote Config endpoint: /v0.7/config"""
        token = _session_token(request)
        data = await self._rc_server.get_config_response(token)
        return web.json_response(data)

    async def handle_v07_remoteconfig_create(self, request: Request) -> web.Response:
        """Configure the response payload of /v0.7/config."""
        raw_data = await request.read()
        token = _session_token(request)
        self._rc_server.create_config_response(token, json.loads(raw_data))
        return web.HTTPAccepted()

    async def handle_v07_remoteconfig_path_create(self, request: Request) -> web.Response:
        """
        Remote Config payloads are quite complex. This endpoints builds a remote config payload with a target
        file path and the content of it (msg)
        """
        raw_data = await request.read()
        content = json.loads(raw_data)
        path = content["path"]
        msg = content["msg"]
        token = _session_token(request)
        self._rc_server.create_config_path_response(token, path, msg)
        return web.HTTPAccepted()

    async def handle_v07_remoteconfig_put(self, request: Request) -> web.Response:
        """Configure the response payload of /v0.7/config"""
        raw_data = await request.read()
        token = _session_token(request)
        self._rc_server.update_config_response(token, json.loads(raw_data))
        return web.HTTPAccepted()

    async def handle_v2_apmtelemetry(self, request: Request) -> web.Response:
        v2_apmtelemetry_decode(self._request_data(request))
        # TODO: Validation
        # TODO: Snapshots
        return web.HTTPOk()

    async def handle_info(self, request: Request) -> web.Response:
        return web.json_response(
            {
                "version": "test",
                "endpoints": [
                    "/v0.4/traces",
                    "/v0.5/traces",
                    "/v0.6/stats",
                    "/telemetry/proxy/",
                    "/v0.7/config",
                ],
                "feature_flags": [],
                "config": {},
                "client_drop_p0s": True,
            }
        )

    async def _handle_traces(self, request: Request, version: Literal["v0.4", "v0.5"]) -> web.Response:
        token = request["session_token"]
        checks: Checks = request.app["checks"]
        headers = request.headers

        await checks.check("trace_stall", headers=headers, request=request)

        with CheckTrace.add_frame("headers") as f:
            f.add_item(pprint.pformat(dict(headers)))
            await checks.check("meta_tracer_version_header", headers=headers)
            await checks.check("trace_content_length", headers=headers)

            try:
                if version == "v0.4":
                    traces = self._decode_v04_traces(request)
                elif version == "v0.5":
                    traces = self._decode_v05_traces(request)
                log.info(
                    "received trace for token %r payload with %r trace chunks",
                    token,
                    len(traces),
                )
                for i, trace in enumerate(traces):
                    try:
                        log.info(
                            "Chunk %d\n%s",
                            i,
                            pprint_trace(trace, request.app["log_span_fmt"]),
                        )
                    except ValueError:
                        log.info("Chunk %d could not be displayed (might be incomplete).", i)
                log.info("end of payload %s", "-" * 40)

                with CheckTrace.add_frame(f"payload ({len(traces)} traces)"):
                    await checks.check(
                        "trace_count_header",
                        headers=headers,
                        num_traces=len(traces),
                    )
            except MsgPackExtraDataException as e:
                log.error(f"Error unpacking trace bytes with Msgpack: {str(e)}, error {e}")

        # TODO: implement sampling logic
        return web.json_response(data={"rate_by_service": {}})

    async def handle_session_start(self, request: Request) -> web.Response:
        self._requests.append(request)
        return web.HTTPOk()

    async def handle_snapshot(self, request: Request) -> web.Response:
        """Generate a snapshot or perform a snapshot test."""
        token = request["session_token"]
        snap_dir = request.url.query.get("dir", request.app["snapshot_dir"])
        snap_ci_mode = request.app["snapshot_ci_mode"]
        log.info(
            "performing snapshot with token=%r, ci_mode=%r and snapshot directory=%r",
            token,
            snap_ci_mode,
            snap_dir,
        )

        # Get the span attributes that are to be ignored for this snapshot.
        default_span_ignores: Set[str] = request.app["snapshot_ignored_attrs"]
        overrides = set(_parse_csv(request.url.query.get("ignores", "")))
        span_ignores = list(default_span_ignores | overrides)
        log.info("using ignores %r", span_ignores)

        with CheckTrace.add_frame(f"snapshot (token='{token}')") as frame:
            frame.add_item(f"Directory: {snap_dir}")
            frame.add_item(f"CI mode: {snap_ci_mode}")

            if "X-Datadog-Test-Snapshot-Filename" in request.headers:
                snap_file = request.headers["X-Datadog-Test-Snapshot-Filename"]
            elif "file" in request.url.query:
                snap_file = request.url.query["file"]
            else:
                snap_file = os.path.join(snap_dir, token)

            # The logic from here is mostly duplicated for traces and trace stats.
            # If another data type is to be snapshotted then it probably makes sense to abstract away
            # the required pieces of snapshotting (loading, generating and comparing).

            # For backwards compatibility traces don't have a postfix of `_trace.json`
            trace_snap_file = f"{snap_file}.json"
            tracestats_snap_file = f"{snap_file}_tracestats.json"

            frame.add_item(f"Trace File: {trace_snap_file}")
            frame.add_item(f"Stats File: {tracestats_snap_file}")
            log.info("using snapshot files %r and %r", trace_snap_file, tracestats_snap_file)

            trace_snap_path_exists = os.path.exists(trace_snap_file)

            received_traces = await self._traces_by_session(token)
            if snap_ci_mode and received_traces and not trace_snap_path_exists:
                raise AssertionError(
                    f"Trace snapshot file '{trace_snap_file}' not found. "
                    "Perhaps the file was not checked into source control? "
                    "The snapshot file is automatically generated when the test agent is not in CI mode."
                )
            elif trace_snap_path_exists:
                # Do the snapshot comparison
                with open(trace_snap_file, mode="r") as f:
                    raw_snapshot = json.load(f)
                trace_snapshot.snapshot(
                    expected_traces=raw_snapshot,
                    received_traces=received_traces,
                    ignored=span_ignores,
                )
            elif received_traces:
                # Create a new snapshot for the data received
                with open(trace_snap_file, mode="w") as f:
                    f.write(trace_snapshot.generate_snapshot(received_traces))
                log.info("wrote new trace snapshot to %r", os.path.abspath(trace_snap_file))

            # Get all stats buckets from the payloads since we don't care about the other fields (hostname, env, etc)
            # in the payload.
            received_stats = [bucket for p in (await self._tracestats_by_session(token)) for bucket in p["Stats"]]
            tracestats_snap_path_exists = os.path.exists(tracestats_snap_file)
            if snap_ci_mode and received_stats and not tracestats_snap_path_exists:
                raise AssertionError(
                    f"Trace stats snapshot file '{tracestats_snap_file}' not found. "
                    "Perhaps the file was not checked into source control? "
                    "The snapshot file is automatically generated when the test case is run when not in CI mode."
                )
            elif tracestats_snap_path_exists:
                # Do the snapshot comparison
                with open(tracestats_snap_file, mode="r") as f:
                    raw_snapshot = json.load(f)
                tracestats_snapshot.snapshot(
                    expected_stats=raw_snapshot,
                    received_stats=received_stats,
                )
            elif received_stats:
                # Create a new snapshot for the data received
                with open(tracestats_snap_file, mode="w") as f:
                    f.write(tracestats_snapshot.generate(received_stats))
                log.info(
                    "wrote new tracestats snapshot to %r",
                    os.path.abspath(tracestats_snap_file),
                )
        return web.HTTPOk()

    async def handle_session_traces(self, request: Request) -> web.Response:
        token = request["session_token"]
        traces = await self._traces_by_session(token)
        return web.json_response(traces)

    async def handle_session_apmtelemetry(self, request: Request) -> web.Response:
        token = request["session_token"]
        events = await self._apmtelemetry_by_session(token)
        return web.json_response(events)

    async def handle_session_tracestats(self, request: Request) -> web.Response:
        token = request["session_token"]
        stats = await self._tracestats_by_session(token)
        return web.json_response(stats)

    async def handle_session_requests(self, request: Request) -> web.Response:
        token = request["session_token"]
        resp = []
        for req in reversed(self._requests_by_session(token)):
            if req.match_info.handler not in (
                self.handle_v04_traces,
                self.handle_v05_traces,
                self.handle_v06_tracestats,
                self.handle_v2_apmtelemetry,
                self.handle_v1_profiling,
            ):
                continue
            resp.append(
                {
                    "headers": dict(req.headers),
                    "body": base64.b64encode(await req.read()).decode(),
                    "url": str(req.url),
                    "method": req.method,
                }
            )
        return web.json_response(resp)

    async def handle_test_traces(self, request: Request) -> web.Response:
        """Return requested traces as JSON.

        Traces can be requested by providing a header X-Datadog-Trace-Ids or
        a query param trace_ids.
        """
        raw_trace_ids = request.url.query.get("trace_ids", request.headers.get("X-Datadog-Trace-Ids", ""))
        if raw_trace_ids:
            trace_ids = map(int, raw_trace_ids.split(","))
            traces = []
            for tid in trace_ids:
                try:
                    traces.append(await self._trace_by_trace_id(tid))
                except KeyError:
                    traces.append([])
        else:
            traces = list((await self.traces()).values())
        return web.json_response(data=traces)

    async def handle_test_apmtelemetry(self, request: Request) -> web.Response:
        """Return requested telemetry events as JSON.

        Telemetry events can be requested by providing a header X-Datadog-Runtime-Ids or
        a query param runtime_ids.
        """
        raw_runtime_ids = request.url.query.get("runtime_ids", request.headers.get("X-Datadog-Runtime-Ids", ""))
        if raw_runtime_ids:
            runtime_ids = raw_runtime_ids.split(",")
            events: List[TelemetryEvent] = []
            for rid in runtime_ids:
                events.extend(await self._apmtelemetry_by_runtime_id(rid))
        else:
            events = await self.apmtelemetry()
        return web.json_response(data=events)

    async def handle_v1_profiling(self, request: Request) -> web.Response:
        await request.read()
        self._requests.append(request)
        # TODO: valid response?
        return web.HTTPOk()

    async def handle_session_clear(self, request: Request) -> web.Response:
        """Clear traces by session token or all traces if none is provided."""
        session_token = request["session_token"]
        if session_token is not None:
            # Clear any synchronous sessions.
            in_token_sync_session = False
            for req in self._requests:
                if req.match_info.handler == self.handle_session_start:
                    if _session_token(req) == session_token:
                        in_token_sync_session = True
                    else:
                        in_token_sync_session = False
                if in_token_sync_session:
                    setattr(req, "__delete", True)

            # Filter out all the requests.
            self._requests = [
                r for r in self._requests if _session_token(r) != session_token and not hasattr(r, "__delete")
            ]
        else:
            self._requests = []
        return web.HTTPOk()

    async def handle_trace_analyze(self, request: Request) -> web.Response:
        # client.get("/span/start")
        # client.get("/span/tag")
        # client.get("/span/finish")
        # wait 1s, gather traces and assert tags
        raise NotImplementedError

    @middleware  # type: ignore
    async def store_request_middleware(self, request: Request, handler: _Handler) -> web.Response:
        # only store requests for specific endpoints
        if request.path in self._forward_endpoints:
            await self._store_request(request)

        headers = CIMultiDict(request.headers)

        if "X-Datadog-Trace-Env-Variables" in headers:
            var_string = headers.pop("X-Datadog-Trace-Env-Variables")
            env_vars = {
                key.strip(): value.strip() for key, value in (pair.split("=") for pair in var_string.split(","))
            }
            request["_dd_trace_env_variables"] = env_vars

        if "X-Datadog-Agent-Proxy-Disabled" in headers:
            request["_proxy_to_agent"] = headers.pop("X-Datadog-Agent-Proxy-Disabled").lower() != "true"

        if "X-Datadog-Proxy-Port" in headers:
            port = headers.pop("X-Datadog-Proxy-Port")
            request.app["agent_url"] = update_trace_agent_port(request.app["agent_url"], new_port=port)
            log.info("Found port in headers, new trace agent URL is: {}".format(request.app["agent_url"]))

        request["_headers"] = headers
        # Call the original handlerx
        return await handler(request)

    @middleware  # type: ignore
    async def request_forwarder_middleware(self, request: Request, handler: _Handler) -> web.Response:
        if request.path in self._forward_endpoints:
            # forward the request then call the handler
            return await self._forward_request_to_agent(request, handler)
        else:
            # Call the original handler and do nothing
            return await handler(request)

    async def _forward_request_to_agent(self, request: Request, handler: _Handler) -> web.Response:
        """Forward all requests to the agent_url if set."""
        data = self._request_data(request)
        headers = request["_headers"]
        agent_url = request.app["agent_url"]
        proxy_to_agent = request.get("_proxy_to_agent", True)

        log.debug(f"New request: {request} with headers: {headers}")
        log.debug(f"Request Data: {data!r}")

        if agent_url and proxy_to_agent:
            agent_response = await _prepare_and_send_request(data, request, headers)

        endpoint_response = await handler(request)

        # return the agent response if this was sent to a trace endpoint
        endpoint_path = request.path
        if "traces" in endpoint_path and agent_url and proxy_to_agent:
            return agent_response
        else:
            return endpoint_response

    @middleware  # type: ignore
    async def check_failure_middleware(self, request: Request, handler: _Handler) -> web.Response:
        """Convert any failed checks into an HttpException."""
        trace = start_trace("request %r" % request)
        try:
            response = await handler(request)
        except AssertionError as e:
            # only save trace failures to memory if necessary
            msg = str(trace) + str(e)
            log.error(msg)
            if request.app["pool_trace_check_failures"]:
                log.info(f"storing failure with message {msg}")
                self._trace_failures.append(msg)
                log.info(self._trace_failures)
            return web.HTTPBadRequest(body=msg)
        else:
            if trace.has_fails():
                # only save trace failures to memory if necessary
                msg = str(trace)
                log.error(msg)
                if request.app["pool_trace_check_failures"]:
                    log.info(f"storing failure with message {msg}")
                    self._trace_failures.append(msg)
                if request.app["disable_error_responses"]:
                    return response
                return web.HTTPBadRequest(body=msg)
        return response


agent_instance: Agent = Agent()


def make_app(
    disabled_checks: List[str],
    log_span_fmt: str,
    snapshot_dir: str,
    snapshot_ci_mode: bool,
    snapshot_ignored_attrs: List[str],
    agent_url: str,
    trace_request_delay: float,
    suppress_trace_parse_errors: bool,
    pool_trace_check_failures: bool,
    disable_error_responses: bool,
) -> web.Application:
    agent = agent_instance
    app = web.Application(
        client_max_size=int(100e6),  # 100MB - arbitrary
        middlewares=[
            agent.check_failure_middleware,
            agent.store_request_middleware,
            agent.request_forwarder_middleware,
            session_token_middleware,
        ],
    )
    app.add_routes(
        [
            web.post("/v0.4/traces", agent.handle_v04_traces),
            web.put("/v0.4/traces", agent.handle_v04_traces),
            web.post("/v0.5/traces", agent.handle_v05_traces),
            web.put("/v0.5/traces", agent.handle_v05_traces),
            web.post("/v0.6/stats", agent.handle_v06_tracestats),
            web.put("/v0.6/stats", agent.handle_v06_tracestats),
            web.post("/v0.7/config", agent.handle_v07_remoteconfig),
            web.post("/telemetry/proxy/api/v2/apmtelemetry", agent.handle_v2_apmtelemetry),
            web.post("/profiling/v1/input", agent.handle_v1_profiling),
            web.get("/info", agent.handle_info),
            web.get("/test/session/start", agent.handle_session_start),
            web.get("/test/session/clear", agent.handle_session_clear),
            web.get("/test/session/snapshot", agent.handle_snapshot),
            web.get("/test/session/traces", agent.handle_session_traces),
            web.get("/test/session/apmtelemetry", agent.handle_session_apmtelemetry),
            web.get("/test/session/stats", agent.handle_session_tracestats),
            web.get("/test/session/requests", agent.handle_session_requests),
            web.post("/test/session/responses/config", agent.handle_v07_remoteconfig_create),
            web.post("/test/session/responses/config/path", agent.handle_v07_remoteconfig_path_create),
            web.put("/test/session/responses/config", agent.handle_v07_remoteconfig_put),
            web.get("/test/traces", agent.handle_test_traces),
            web.get("/test/apmtelemetry", agent.handle_test_apmtelemetry),
            # web.get("/test/benchmark", agent.handle_test_traces),
            web.get("/test/trace/analyze", agent.handle_trace_analyze),
            web.get("/test/check_trace/failures", agent.get_check_trace_failures),
        ]
    )
    checks = Checks(
        checks=[
            CheckMetaTracerVersionHeader,
            CheckTraceCountHeader,
            CheckTraceContentLength,
            CheckTraceStallAsync,
        ],
        disabled=disabled_checks,
    )
    app["checks"] = checks
    app["snapshot_dir"] = snapshot_dir
    app["snapshot_ci_mode"] = snapshot_ci_mode
    app["log_span_fmt"] = log_span_fmt
    app["snapshot_ignored_attrs"] = snapshot_ignored_attrs
    app["agent_url"] = agent_url
    app["trace_request_delay"] = trace_request_delay
    app["suppress_trace_parse_errors"] = suppress_trace_parse_errors
    app["pool_trace_check_failures"] = pool_trace_check_failures
    app["disable_error_responses"] = disable_error_responses
    return app


def main(args: Optional[List[str]] = None) -> None:
    if args is None:
        args = sys.argv[1:]
    parser = argparse.ArgumentParser(
        description="Datadog APM test agent",
        prog="ddapm-test-agent",
    )
    parser.add_argument(
        "-v",
        "--version",
        action="store_true",
        dest="version",
        help="Print version info and exit.",
    )
    parser.add_argument("-p", "--port", type=int, default=int(os.environ.get("PORT", 8126)))
    parser.add_argument(
        "--snapshot-dir",
        type=str,
        default=os.environ.get("SNAPSHOT_DIR", "snapshots"),
        help="Directory to store snapshots.",
    )
    parser.add_argument(
        "--snapshot-ci-mode",
        type=int,
        default=int(os.environ.get("SNAPSHOT_CI", 0)),
        help="Enable CI mode for snapshotting. Enforces that snapshot files exist.",
    )
    parser.add_argument(
        "--snapshot-ignored-attrs",
        type=Set[str],
        default=set(_parse_csv(os.environ.get("SNAPSHOT_IGNORED_ATTRS", trace_snapshot.DEFAULT_SNAPSHOT_IGNORES))),
        help=(
            "Comma-separated values of span attributes to ignore. "
            "meta/metrics attributes can be ignored by prefixing the key "
            "with meta. or metrics."
        ),
    )
    parser.add_argument(
        "--disabled-checks",
        type=List[str],
        default=_parse_csv(os.environ.get("DISABLED_CHECKS", "")),
        help=(
            "Comma-separated values of checks to disable. None are disabled "
            " by default. For the list of values see "
            "https://github.com/datadog/dd-trace-test-agent"
        ),
    )
    parser.add_argument(
        "--log-level",
        type=str,
        default=os.environ.get("LOG_LEVEL", "INFO"),
        help="Set the log level. DEBUG, INFO, WARNING, ERROR, CRITICAL.",
    )
    parser.add_argument(
        "--log-span-fmt",
        type=str,
        default=os.environ.get("LOG_SPAN_FMT", "[{name}]"),
        help=("Format to use when logging spans. Default is '[{name}]'. " "All span attributes are available."),
    )
    parser.add_argument(
        "--agent-url",
        type=str,
        default=os.environ.get("DD_TRACE_AGENT_URL", os.environ.get("DD_AGENT_URL", "")),
        help=("Datadog agent URL. If provided, any received data will be forwarded " "to the agent."),
    )
    parser.add_argument(
        "--trace-uds-socket",
        type=str,
        default=os.environ.get("DD_APM_RECEIVER_SOCKET", None),
        help=("Will listen for traces on the specified socket path"),
    )
    parser.add_argument(
        "--trace-request-delay",
        type=float,
        default=os.environ.get("DD_TEST_STALL_REQUEST_SECONDS", 0.0),
        help=("Will stall trace requests for specified amount of time"),
    )
    parser.add_argument(
        "--suppress-trace-parse-errors",
        type=bool,
        default=os.environ.get("DD_SUPPRESS_TRACE_PARSE_ERRORS", False),
        help=(
            "Will change the test agent trace decoder to use a more resilient parser to prevent decode and span verification errors"
        ),
    )
    parser.add_argument(
        "--pool-trace-check-failures",
        type=bool,
        default=os.environ.get("DD_POOL_TRACE_CHECK_FAILURES", False),
        help=("Will change the test agent to pool trace check failures in memory that can later be asserted on"),
    )
    parser.add_argument(
        "--disable-error-responses",
        type=bool,
        default=os.environ.get("DD_DISABLE_ERROR_RESPONSES", False),
        help=("Will change the test agent to send [200: Ok] responses instead of error responses back to the tracer."),
    )
    parsed_args = parser.parse_args(args=args)
    logging.basicConfig(level=parsed_args.log_level)

    if parsed_args.version:
        print(_get_version())
        sys.exit(0)

    apm_sock: Optional[socket.socket] = None
    if parsed_args.trace_uds_socket is not None:
        apm_sock = socket.socket(socket.AF_UNIX, socket.SOCK_STREAM)
        apm_sock.bind(parsed_args.trace_uds_socket)
        os.chmod(parsed_args.trace_uds_socket, 0o722)
        atexit.register(lambda: os.unlink(parsed_args.trace_uds_socket))

    if parsed_args.trace_request_delay is not None:
        log.info(
            "Trace request stall seconds setting set to %r.",
            parsed_args.trace_request_delay,
        )
    if not os.path.exists(parsed_args.snapshot_dir) or not os.access(parsed_args.snapshot_dir, os.W_OK | os.X_OK):
        log.warning(
            "default snapshot directory %r does not exist or is not readable. Snapshotting will not work.",
            os.path.abspath(parsed_args.snapshot_dir),
        )
    app = make_app(
        disabled_checks=parsed_args.disabled_checks,
        log_span_fmt=parsed_args.log_span_fmt,
        snapshot_dir=parsed_args.snapshot_dir,
        snapshot_ci_mode=parsed_args.snapshot_ci_mode,
        snapshot_ignored_attrs=parsed_args.snapshot_ignored_attrs,
        agent_url=parsed_args.agent_url,
        trace_request_delay=parsed_args.trace_request_delay,
        suppress_trace_parse_errors=parsed_args.suppress_trace_parse_errors,
        pool_trace_check_failures=parsed_args.pool_trace_check_failures,
        disable_error_responses=parsed_args.disable_error_responses,
    )

    web.run_app(app, sock=apm_sock, port=parsed_args.port)


if __name__ == "__main__":
    main()<|MERGE_RESOLUTION|>--- conflicted
+++ resolved
@@ -160,8 +160,6 @@
         self._requests: List[Request] = []
         self._rc_server = RemoteConfigServer()
         self._trace_failures: List[str] = []
-<<<<<<< HEAD
-=======
         self._forward_endpoints: List[str] = [
             "/v0.4/traces",
             "/v0.5/traces",
@@ -169,7 +167,6 @@
             "/v0.7/config",
             "/telemetry/proxy/api/v2/apmtelemetry",
         ]
->>>>>>> 5b62d822
 
     async def traces(self) -> TraceMap:
         """Return the traces stored by the agent in the order in which they
