--- conflicted
+++ resolved
@@ -329,11 +329,8 @@
             "/evp_proxy/v2/api/v2/llmobs",
             "/evp_proxy/v2/api/intake/llm-obs/v1/eval-metric",
             "/evp_proxy/v2/api/intake/llm-obs/v2/eval-metric",
-<<<<<<< HEAD
             "/evp_proxy/v2/api/v2/exposures",
-=======
             "/evp_proxy/v4/api/v2/errorsintake",
->>>>>>> 6f47bd68
         ]
 
         # Note that sessions are not cleared at any point since we don't know
@@ -806,11 +803,10 @@
     async def handle_evp_proxy_v2_llmobs_eval_metric(self, request: Request) -> web.Response:
         return web.HTTPOk()
 
-<<<<<<< HEAD
     async def handle_evp_proxy_v2_api_v2_exposures(self, request: Request) -> web.Response:
-=======
+        return web.HTTPOk()
+
     async def handle_evp_proxy_v4_api_v2_errorsintake(self, request: Request) -> web.Response:
->>>>>>> 6f47bd68
         return web.HTTPOk()
 
     async def handle_put_tested_integrations(self, request: Request) -> web.Response:
@@ -1137,11 +1133,8 @@
                 self.handle_v1_tracer_flare,
                 self.handle_evp_proxy_v2_api_v2_llmobs,
                 self.handle_evp_proxy_v2_llmobs_eval_metric,
-<<<<<<< HEAD
                 self.handle_evp_proxy_v2_api_v2_exposures,
-=======
                 self.handle_evp_proxy_v4_api_v2_errorsintake,
->>>>>>> 6f47bd68
                 self.handle_v1_logs,
                 self.handle_v1_metrics,
             ):
@@ -1435,11 +1428,8 @@
                 "/evp_proxy/v2/api/v2/llmobs": self.handle_evp_proxy_v2_api_v2_llmobs,
                 "/evp_proxy/v2/api/intake/llm-obs/v1/eval-metric": self.handle_evp_proxy_v2_llmobs_eval_metric,
                 "/evp_proxy/v2/api/intake/llm-obs/v2/eval-metric": self.handle_evp_proxy_v2_llmobs_eval_metric,
-<<<<<<< HEAD
                 "/evp_proxy/v2/api/v2/exposures": self.handle_evp_proxy_v2_api_v2_exposures,
-=======
                 "/evp_proxy/v4/api/v2/errorsintake": self.handle_evp_proxy_v4_api_v2_errorsintake,
->>>>>>> 6f47bd68
                 "/info": self.handle_info,
                 # Test endpoints
                 "/test/session/start": self.handle_session_start,
@@ -1638,11 +1628,8 @@
             web.post("/evp_proxy/v2/api/v2/llmobs", agent.handle_evp_proxy_v2_api_v2_llmobs),
             web.post("/evp_proxy/v2/api/intake/llm-obs/v1/eval-metric", agent.handle_evp_proxy_v2_llmobs_eval_metric),
             web.post("/evp_proxy/v2/api/intake/llm-obs/v2/eval-metric", agent.handle_evp_proxy_v2_llmobs_eval_metric),
-<<<<<<< HEAD
             web.post("/evp_proxy/v2/api/v2/exposures", agent.handle_evp_proxy_v2_api_v2_exposures),
-=======
             web.post("/evp_proxy/v4/api/v2/errorsintake", agent.handle_evp_proxy_v4_api_v2_errorsintake),
->>>>>>> 6f47bd68
             web.get("/info", agent.handle_info),
             web.get("/test/session/start", agent.handle_session_start),
             web.get("/test/session/clear", agent.handle_session_clear),
