--- conflicted
+++ resolved
@@ -16,6 +16,8 @@
 from typing import Optional
 from typing import Set
 from typing import cast
+from urllib.parse import urlparse
+from urllib.parse import urlunparse
 
 from aiohttp import ClientSession
 from aiohttp import web
@@ -54,12 +56,6 @@
 log = logging.getLogger(__name__)
 
 
-<<<<<<< HEAD
-AGENT_PROXY_HOST = os.environ.get("PROXY_HOST", "host.docker.internal")
-
-
-=======
->>>>>>> 0b3acdad
 def _parse_csv(s: str) -> List[str]:
     """Return the values of a csv string.
 
@@ -117,6 +113,17 @@
     return await handler(request)
 
 
+def update_url_port(url, new_port):
+    # Updates the Agent URL with a new port number, returning the updated URL and old port
+    parsed_url = urlparse(url)
+    old_port = parsed_url.port
+    new_netloc = parsed_url.netloc.replace(f":{old_port}", f":{new_port}")
+    new_url = urlunparse(
+        (parsed_url.scheme, new_netloc, parsed_url.path, parsed_url.params, parsed_url.query, parsed_url.fragment)
+    )
+    return old_port, new_url
+
+
 class Agent:
     def __init__(self):
         """Only store the requests sent to the agent. There are many representations
@@ -128,6 +135,7 @@
         # Token to be used if running test cases synchronously
         self._requests: List[Request] = []
         self._rc_server = RemoteConfigServer()
+        self._proxy_backup_ports = set()
 
     async def traces(self) -> TraceMap:
         """Return the traces stored by the agent in the order in which they
@@ -345,19 +353,16 @@
 
         await checks.check("trace_stall", headers=headers, request=request)
 
+        if "Datadog-Proxy-Port" in headers:
+            port = headers.pop("Datadog-Proxy-Port")
+            old_port, request.app["agent_url"] = update_url_port(request.app["agent_url"], new_port=port)
+            self._proxy_backup_ports.append(old_port)
+            log.info("Found port in headers, new agent URL is: {}".format(request.app["agent_url"]))
+
         proxy_to_agent = True
-<<<<<<< HEAD
-        if "dd-proxy-port" in headers:
-            port = headers.pop("dd-proxy-port")
-            self._proxy_backup_ports.append(port)
-            request.app["agent_url"] = f"http://{AGENT_PROXY_HOST}:{port}"
-            log.info("Found port in headers, new agent URL is: {}".format(request.app["agent_url"]))
-            
-=======
         if "Do-Not-Proxy-To-Agent" in headers:
             headers.pop("Do-Not-Proxy-To-Agent")
             proxy_to_agent = False
->>>>>>> 0b3acdad
 
         with CheckTrace.add_frame("headers") as f:
             f.add_item(pprint.pformat(headers))
@@ -376,7 +381,6 @@
                     token,
                     len(traces),
                 )
-<<<<<<< HEAD
                 for i, trace in enumerate(traces):
                     try:
                         log.info(
@@ -387,7 +391,6 @@
                     except ValueError:
                         log.info("Chunk %d could not be displayed (might be incomplete).", i)
                 log.info("End of payload %s", "-" * 40)
-=======
             except TypeError as e:
                 disable_trace_count_header = True
                 log.error(f"Error decoding trace: {str(e)}, error {e}")
@@ -405,7 +408,6 @@
                 except ValueError:
                     log.info("Chunk %d could not be displayed (might be incomplete).", i)
             log.info("end of payload %s", "-" * 40)
->>>>>>> 0b3acdad
 
             if not disable_trace_count_header:
                 with CheckTrace.add_frame(f"payload ({len(traces)} traces)"):
@@ -414,11 +416,6 @@
                         headers=headers,
                         num_traces=len(traces),
                     )
-<<<<<<< HEAD
-            except Exception as e:
-                log.info(e)
-=======
->>>>>>> 0b3acdad
 
         agent_url = request.app["agent_url"]
         if agent_url and proxy_to_agent:
@@ -428,68 +425,49 @@
                 "Content-Type": headers.get("Content-Type", "application/msgpack"),
                 **{k: v for k, v in headers.items() if "Datadog" in k},
             }
-<<<<<<< HEAD
 
             async def proxy_trace_request(agent_url, data, headers):
                 async with ClientSession() as session:
                     async with session.put(f"{agent_url}/v0.4/traces", headers=headers, data=data) as resp:
-                        log.info(f"Response from agent: {resp}")
+
+                        log.info("Got response from agent with status: %s", resp.status)
+                        assert resp.status == 200, f"Request to agent unsuccessful, received [{resp.status}] response."
+
                         if "text/html" in resp.content_type:
                             data = await resp.read()
                             if len(data) == 0:
+                                log.info("Received empty response: %r from agent.", data)
                                 return web.HTTPOk()
                             else:
-                                log.info("Response %r:", data)
-                                return web.json_response(data={"data": data})
+                                if isinstance(data, bytes):
+                                    data = data.decode()
+                                try:
+                                    response_data = json.loads(data)
+                                except json.JSONDecodeError as e:
+                                    log.warning("Error decoding response data: %s, data=%r", str(e), data)
+                                    log.warning("Original Request: %r", self._request_data(request))
+                                    response_data = {}
+                                log.info("Response %r from agent:", data)
+                                return web.json_response(data=response_data)
                         else:
                             data = await resp.json()
-                            log.info("Response %r:", data)
+                            log.info("Response %r from agent:", data)
                             return web.json_response(data=data)
 
             try:
-                await proxy_trace_request(agent_url=agent_url, data=data, headers=headers)
+                await proxy_trace_request(agent_url=agent_url, data=self._request_data(request), headers=proxy_headers)
             except Exception as e:
-                log.info(f"Error forwarding to agent at {agent_url}, trying again in a few seconds.")
+                log.info(f"Error forwarding to agent at: '{agent_url}', trying again in a few seconds.")
                 log.info(e)
                 for i in range(10):
                     try:
-                        await proxy_trace_request(agent_url=agent_url, data=data, headers=headers)
+                        await proxy_trace_request(
+                            agent_url=agent_url, data=self._request_data(request), headers=proxy_headers
+                        )
                         break
                     except:
-                        log.info(f"Error forwarding to agent at {agent_url}, trying again, maybe.")
+                        log.info(f"Error forwarding to agent at: '{agent_url}', trying again, maybe.")
                         log.info(e)
-=======
-            async with ClientSession() as session:
-                async with session.post(
-                    f"{agent_url}/v0.4/traces",
-                    headers=proxy_headers,
-                    data=self._request_data(request),
-                ) as resp:
-                    log.info("Got response from agent with status: %s", resp.status)
-
-                    assert resp.status == 200, f"Request to agent unsuccessful, received [{resp.status}] response."
-
-                    if "text/html" in resp.content_type:
-                        data = await resp.read()
-                        if len(data) == 0:
-                            log.info("Received empty response: %r from agent.", data)
-                            return web.HTTPOk()
-                        else:
-                            if isinstance(data, bytes):
-                                data = data.decode()
-                            try:
-                                response_data = json.loads(data)
-                            except json.JSONDecodeError as e:
-                                log.warning("Error decoding response data: %s, data=%r", str(e), data)
-                                log.warning("Original Request: %r", self._request_data(request))
-                                response_data = {}
-                            log.info("Response %r from agent:", data)
-                            return web.json_response(data=response_data)
-                    else:
-                        data = await resp.json()
-                        log.info("Response %r from agent:", data)
-                        return web.json_response(data=data)
->>>>>>> 0b3acdad
 
         # TODO: implement sampling logic
         return web.json_response(data={"rate_by_service": {}})
