"""Tracing specific functions and types"""
import json
import logging
from typing import Any
from typing import Callable
from typing import Dict
from typing import Generator
from typing import List
from typing import Literal
from typing import Optional
from typing import OrderedDict
from typing import Tuple
from typing import Union
from typing import cast

import msgpack
from typing_extensions import NotRequired
from typing_extensions import TypedDict


log = logging.getLogger(__name__)


SpanId = int
TraceId = int


SPAN_TYPES = [
    "cache",
    "cassandra",
    "elasticsearch",
    "grpc",
    "http",
    "mongodb",
    "redis",
    "sql",
    "template",
    "test",
    "web",
    "worker",
]
SPAN_REQUIRED_ATTRS = [
    "name",
    "span_id",
    "trace_id",
    "duration",
    "start",
    "parent_id",
]

MetricType = Union[int, float]


def convert_numbers(data):
    if isinstance(data, list):
        return [convert_numbers(item) for item in data]
    elif isinstance(data, dict):
        return {key: convert_numbers(value) for key, value in data.items() if key != "meta"}
    elif isinstance(data, str) and data.isnumeric():
        return int(data)
    elif isinstance(data, str) and "." in data and all(part.isnumeric() for part in data.split(".", 1)):
        return float(data)
    else:
        return data


class Span(TypedDict):
    name: str
    span_id: SpanId
    trace_id: TraceId
    start: int
    duration: int
    parent_id: NotRequired[Optional[int]]
    service: NotRequired[Optional[str]]
    resource: NotRequired[Optional[str]]
    type: NotRequired[Optional[str]]  # noqa
    error: NotRequired[Optional[int]]
    meta: NotRequired[Dict[str, str]]
    metrics: NotRequired[Dict[str, MetricType]]


SpanAttr = Literal[
    "name",
    "span_id",
    "trace_id",
    "start",
    "duration",
    "parent_id",
    "service",
    "resource",
    "type",
    "error",
    "meta",
    "metrics",
]
TopLevelSpanValue = Union[None, SpanId, TraceId, int, str, Dict[str, str], Dict[str, MetricType]]
Trace = List[Span]
v04TracePayload = List[List[Span]]
TraceMap = OrderedDict[int, Trace]


def verify_span(d: Any) -> Span:
    try:
        assert isinstance(d, dict), f"Expected 'span' to be of type: '{dict}', got: '{type(d)}'"
        # TODO: check these
        required_attrs = ["span_id", "trace_id", "name"]
        for attr in required_attrs:
            assert attr in d, f"'{attr}' required in span"
        NoneType = type(None)
<<<<<<< HEAD
        assert isinstance(d["span_id"], (float, int))
        assert isinstance(d["trace_id"], (float, int))
        assert isinstance(d["name"], str)
=======
        assert isinstance(d["span_id"], int), "Expected 'span_id' to be of type: 'int', got: " + str(type(d["span_id"]))
        assert isinstance(d["trace_id"], int), "Expected 'trace_id' to be of type: 'int', got: " + str(
            type(d["trace_id"])
        )
        assert isinstance(d["name"], str), "Expected 'name' to be of type: 'str', got: " + str(type(d["name"]))
>>>>>>> 793ec3c1
        if "resource" in d:
            assert isinstance(d["resource"], (str, NoneType)), "Expected 'resource' to be of type: 'str', got: " + str(type(d["resource"]))  # type: ignore
        if "service" in d:
            assert isinstance(d["service"], (str, NoneType)), "Expected 'service' to be of type: 'str', got: " + str(type(d["service"]))  # type: ignore
        if "type" in d:
            assert isinstance(d["type"], (str, NoneType)), "Expected 'type' to be of type: 'str', got: " + str(type(d["type"]))  # type: ignore
        if "parent_id" in d:
            assert isinstance(d["parent_id"], (int, NoneType)), "Expected 'parent_id' to be of type: 'int', got: " + str(type(d["parent_id"]))  # type: ignore
        if "error" in d:
<<<<<<< HEAD
            assert isinstance(d["error"], (float, int))
=======
            assert isinstance(d["error"], int), "Expected error to be of type: 'int', got: " + str(type(d["error"]))
>>>>>>> 793ec3c1
        if "meta" in d:
            assert isinstance(d["meta"], dict)
            for k, v in d["meta"].items():
                assert isinstance(k, str), f"Expected key 'meta.{k}' to be of type: 'str', got: {type(k)}"
                assert isinstance(v, str), f"Expected value of key 'meta.{k}' to be of type: 'str', got: {type(v)}"
        if "metrics" in d:
            assert isinstance(d["metrics"], dict)
            for k, v in d["metrics"].items():
                assert isinstance(k, str), f"Expected key 'metrics.{k}' to be of type: 'str', got: {type(k)}"
                assert isinstance(
                    v, (int, float)
                ), f"Expected value of key 'metrics.{k}' to be of type: 'float/int', got: {type(v)}"
        return cast(Span, d)
    except AssertionError as e:
        log.info(d)
        log.info(e)
        raise TypeError(*e.args) from e


def v04_verify_trace(maybe_trace: Any) -> Trace:
    if not isinstance(maybe_trace, list):
        raise TypeError("Trace must be a list.")
    for maybe_span in maybe_trace:
        maybe_span = convert_numbers(maybe_span)
        verify_span(maybe_span)
    return cast(Trace, maybe_trace)


def _verify_v04_payload(data: Any) -> v04TracePayload:
    if not isinstance(data, list):
        raise TypeError("Trace payload must be a list.")
    for maybe_trace in data:
        v04_verify_trace(maybe_trace)
    return cast(v04TracePayload, data)


def child_map(trace: Trace) -> Dict[int, List[Span]]:
    cmap: Dict[SpanId, List[Span]] = {}
    # Initialize the map with all possible ids
    for s in trace:
        cmap[s["span_id"]] = []
        parent_id = s.get("parent_id") or 0
        cmap[parent_id] = []

    for s in trace:
        parent_id = s.get("parent_id") or 0
        cmap[parent_id].append(s)

    # Sort the children ascending by their start time, else by their span_id
    for span_id in cmap:
        cmap[span_id] = sorted(cmap[span_id], key=lambda _: (_["start"] if "start" in _ else _["span_id"]))
    return cmap


def bfs_order(trace: Trace) -> Generator[Span, None, None]:
    """Return trace in BFS order.

    Note: does not return copies of the spans.
    """
    cmap = child_map(trace)
    root = root_span(trace)
    children = [[root]]
    while children:
        cs = children.pop(0)
        for c in cs:
            yield c
            children.append(cmap[c["span_id"]])


def dfs_order(trace: Trace) -> Generator[Span, None, None]:
    """Return the trace in DFS order.

    Note: does not return copies of the spans.
    """
    cmap = child_map(trace)
    root = root_span(trace)
    children = [root]
    while children:
        c = children.pop(0)
        yield c
        children = cmap[c["span_id"]] + children


def dfs_order_with_depth(trace: Trace) -> Generator[Tuple[Span, int], None, None]:
    cmap = child_map(trace)
    root = root_span(trace)
    children = [(root, 0)]
    while children:
        c, depth = children.pop(0)
        yield c, depth
        children = [(_, depth) for _ in cmap[c["span_id"]]] + children


def pprint_trace(
    trace: Trace,
    fmt: Union[str, Callable[[Span], str]],
) -> str:
    cmap = child_map(trace)
    stack: List[Tuple[str, str, Span]] = [("", "", root_span(trace))]
    s = ""
    while stack:
        prefix, childprefix, span = stack.pop(0)
        for i, child in enumerate(reversed(cmap[span["span_id"]])):
            if i == 0:
                stack.insert(0, (childprefix + "└─ ", childprefix + "   ", child))
            else:
                stack.insert(0, (childprefix + "├─ ", childprefix + "│  ", child))

        spanf = fmt(span) if callable(fmt) else fmt.format(**span)
        s += f"{prefix}{spanf}"
        if stack:
            s += "\n"
    return s


def copy_span(s: Span) -> Span:
    meta = s["meta"].copy() if "meta" in s else None
    metrics = s["metrics"].copy() if "metrics" in s else None
    copy = s.copy()
    if meta is not None:
        copy["meta"] = meta
    if metrics is not None:
        copy["metrics"] = metrics
    return copy


def copy_trace(t: Trace) -> Trace:
    return [copy_span(s) for s in t]


def root_span(t: Trace) -> Span:
    """Return the root span of the trace."""
    # Follow approach used in Datadog Agent: https://github.com/DataDog/datadog-agent/blob/927f9ca9acf7983b72a4bfbdd7a69132e1da8501/pkg/trace/traceutil/trace.go#L53

    if len(t) == 0:
        raise ValueError("empty trace: %s" % t)

    # common case optimization to check for span where parent_id is either not
    # set or set to 0
    for s in t:
        if "parent_id" not in s or s["parent_id"] is None or s["parent_id"] == 0:
            return s

    # collect root spans as those with parents that are not themselves spans in trace
    span_ids = set(s["span_id"] for s in t)
    roots = {s["parent_id"]: s for s in t if "parent_id" in s and s["parent_id"] not in span_ids}

    if len(roots) != 1:
        raise ValueError("single root span not found in trace (n=%d): %s" % (len(t), t))

    # return any root candidate
    return roots.popitem()[1]


def trace_id(t: Trace) -> TraceId:
    return t[0]["trace_id"]


def set_attr(s: Span, k: SpanAttr, v: TopLevelSpanValue) -> Span:
    s[k] = v
    return s


def set_meta_tag(s: Span, k: str, v: str) -> Span:
    s["meta"][k] = v
    return s


def set_metric_tag(s: Span, k: str, v: MetricType) -> Span:
    s["metrics"][k] = v
    return s


def _trace_decoder_flexible(json_string: bytes) -> Dict[str, Any]:
    """Parse Trace JSON and accounts for meta that may contain numbers such as ports. Converts these meta correctly to strings.
    Also ensures that any valid integers/floats are correctly parsed, to prevent ids from being decoded as strings incorrectly.
    """

    def is_number_as_str(num, number_type=int):
        try:
            number_type(num)
            return isinstance(num, str)
        except ValueError:
            return False

    # Define a custom JSON decoder for decoding spans
    def json_decoder(maybe_span):
        # loop through the span object
        if isinstance(maybe_span, dict):
            for key, value in maybe_span.items():
                if key == "meta":
                    # Check if the value is an int or float and convert back to string if true
                    for k, v in value.items():
                        if isinstance(v, int) or isinstance(v, float):
                            value[k] = str(v)
                elif key == "metrics":
                    for k, v in value.items():
                        # Check if value is a a float or int
                        if is_number_as_str(v, int):
                            value[k] = int(v)
                        elif is_number_as_str(v, float):
                            value[k] = float(v)
                # For other attributes, check if the value is a string that can be converted to an int
                elif is_number_as_str(value, int):
                    maybe_span[key] = int(value)
        return maybe_span

    parsed_data: Dict[str, Any] = json.loads(json_string, object_hook=json_decoder)
    return parsed_data


def decode_v04(content_type: str, data: bytes, suppress_errors: bool) -> v04TracePayload:
    if content_type == "application/msgpack":
        try:
            payload = msgpack.unpackb(data)
        except Exception as e:
            log.error(e)
            log.error(data)
            raise e
    elif content_type == "application/json":
        payload = _trace_decoder_flexible(data) if suppress_errors else json.loads(data)
    else:
        raise TypeError("Content type %r not supported" % content_type)
    return _verify_v04_payload(payload)


def decode_v05(data: bytes) -> v04TracePayload:
    try:
        payload = msgpack.unpackb(data, strict_map_key=False)
    except Exception as e:
        log.error(e)
        log.error(data)
        raise e
    if not isinstance(payload, list):
        raise TypeError("Trace payload must be an array containing two elements, got type %r." % type(payload))
    if len(payload) != 2:
        raise TypeError("Trace payload must contain two elements, got an array with %r elements." % len(payload))

    maybe_string_table = payload[0]
    for s in maybe_string_table:
        if not isinstance(s, str):
            raise TypeError("String table contains non-string value %r." % s)
    string_table = cast(List[str], maybe_string_table)

    v05_traces = payload[1]
    traces: List[List[Span]] = []
    for v05_trace in v05_traces:
        trace: List[Span] = []
        for v05_span in v05_trace:
            if not isinstance(v05_span, list):
                raise TypeError("Span data was not an array, got type %r." % type(v05_span))
            if len(v05_span) != 12:
                raise TypeError("Span data was not an array of size 12, got array of size %r" % len(v05_span))

            v05_meta = v05_span[9]
            meta: Dict[str, str] = {}
            for idx1, idx2 in v05_meta.items():
                meta[string_table[idx1]] = string_table[idx2]

            v05_metrics = v05_span[10]
            metrics: Dict[str, MetricType] = {}
            for idx, val in v05_metrics.items():
                if not isinstance(val, (float, int)):
                    raise TypeError("Unexpected metric type %s" % type(val))
                metrics[string_table[idx]] = val

            # Recreate the span using the string values from the table
            span = verify_span(
                {
                    "service": string_table[v05_span[0]],
                    "name": string_table[v05_span[1]],
                    "resource": string_table[v05_span[2]],
                    "trace_id": v05_span[3],
                    "span_id": v05_span[4],
                    "parent_id": v05_span[5],
                    "start": v05_span[6],
                    "duration": v05_span[7],
                    "error": v05_span[8],
                    "meta": meta,
                    "metrics": metrics,
                    "type": string_table[v05_span[11]],
                }
            )
            trace.append(span)
        traces.append(trace)
    return traces<|MERGE_RESOLUTION|>--- conflicted
+++ resolved
@@ -107,17 +107,11 @@
         for attr in required_attrs:
             assert attr in d, f"'{attr}' required in span"
         NoneType = type(None)
-<<<<<<< HEAD
-        assert isinstance(d["span_id"], (float, int))
-        assert isinstance(d["trace_id"], (float, int))
-        assert isinstance(d["name"], str)
-=======
         assert isinstance(d["span_id"], int), "Expected 'span_id' to be of type: 'int', got: " + str(type(d["span_id"]))
         assert isinstance(d["trace_id"], int), "Expected 'trace_id' to be of type: 'int', got: " + str(
             type(d["trace_id"])
         )
         assert isinstance(d["name"], str), "Expected 'name' to be of type: 'str', got: " + str(type(d["name"]))
->>>>>>> 793ec3c1
         if "resource" in d:
             assert isinstance(d["resource"], (str, NoneType)), "Expected 'resource' to be of type: 'str', got: " + str(type(d["resource"]))  # type: ignore
         if "service" in d:
@@ -127,11 +121,7 @@
         if "parent_id" in d:
             assert isinstance(d["parent_id"], (int, NoneType)), "Expected 'parent_id' to be of type: 'int', got: " + str(type(d["parent_id"]))  # type: ignore
         if "error" in d:
-<<<<<<< HEAD
-            assert isinstance(d["error"], (float, int))
-=======
             assert isinstance(d["error"], int), "Expected error to be of type: 'int', got: " + str(type(d["error"]))
->>>>>>> 793ec3c1
         if "meta" in d:
             assert isinstance(d["meta"], dict)
             for k, v in d["meta"].items():
