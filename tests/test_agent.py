import msgpack
import json
import os
import signal
import subprocess
import time

<<<<<<< HEAD
from ddapm_test_agent.trace import decode_v1, trace_id
=======
import pytest

from ddapm_test_agent.trace import trace_id
>>>>>>> 2b779b16


async def test_trace(
    agent,
    v04_reference_http_trace_payload_headers,
    v04_reference_http_trace_payload_data,
    v04_reference_http_trace_payload_data_raw,
):
    resp = await agent.put(
        "/v0.4/traces",
        headers=v04_reference_http_trace_payload_headers,
        data=v04_reference_http_trace_payload_data,
    )
    assert resp.status == 200, await resp.text()

    tid = trace_id(v04_reference_http_trace_payload_data_raw[0])
    resp = await agent.get("/test/traces", params={"trace_ids": str(tid)})
    assert resp.status == 200
    assert json.loads(await resp.text()) == v04_reference_http_trace_payload_data_raw
    resp = await agent.get("/test/traces")
    assert resp.status == 200
    assert json.loads(await resp.text()) == v04_reference_http_trace_payload_data_raw

    resp = await agent.get("/test/session/clear")
    assert resp.status == 200

    resp = await agent.get("/test/traces", params={"trace_ids": "123456"})
    assert resp.status == 200
    assert await resp.text() == "[[]]"


async def test_trace_clear_token(
    agent,
    v04_reference_http_trace_payload_headers,
    v04_reference_http_trace_payload_data,
):
    resp = await agent.put(
        "/v0.4/traces",
        params={"test_session_token": "1"},
        headers=v04_reference_http_trace_payload_headers,
        data=v04_reference_http_trace_payload_data,
    )
    assert resp.status == 200, await resp.text()

    resp = await agent.get("/test/session/clear", params={"test_session_token": "1"})
    assert resp.status == 200

    resp = await agent.get("/test/traces", params={"trace_ids": "123456"})
    assert resp.status == 200
    assert await resp.text() == "[[]]"


async def test_trace_agent_sample_rate(
    agent,
    v04_reference_http_trace_payload_headers,
    v04_reference_http_trace_payload_data,
):
    agent_rates = {"service:test,env:staging": 0.5}
    resp = await agent.get(
        "/test/session/start",
        params={"test_session_token": "1", "agent_sample_rate_by_service": json.dumps(agent_rates)},
    )
    assert resp.status == 200, await resp.text()
    resp = await agent.put(
        "/v0.4/traces",
        params={"test_session_token": "1"},
        headers=v04_reference_http_trace_payload_headers,
        data=v04_reference_http_trace_payload_data,
    )
    assert resp.status == 200, await resp.text()
    assert await resp.json() == {"rate_by_service": {"service:test,env:staging": 0.5}}


async def test_info(agent):
    resp = await agent.get("/info")
    assert resp.status == 200
    assert await resp.json() == {
        "version": "test",
        "endpoints": [
            "/v0.4/traces",
            "/v0.5/traces",
            "/v0.7/traces",
            "/v0.6/stats",
            "/telemetry/proxy/",
            "/v0.7/config",
            "/tracer_flare/v1",
            "/evp_proxy/v2/",
        ],
        "peer_tags": [
            "db.name",
            "mongodb.db",
            "messaging.system",
        ],
        "feature_flags": [],
        "config": {},
        "client_drop_p0s": True,
        "span_events": True,
    }


async def test_apmtelemetry(
    agent,
    v2_reference_http_apmtelemetry_payload_headers,
    v2_reference_http_apmtelemetry_payload_data_raw,
    v2_reference_http_apmtelemetry_payload_data,
):
    resp = await agent.post(
        "/telemetry/proxy/api/v2/apmtelemetry",
        headers=v2_reference_http_apmtelemetry_payload_headers,
        data=v2_reference_http_apmtelemetry_payload_data,
    )
    assert resp.status == 200, await resp.text()

    rid = v2_reference_http_apmtelemetry_payload_data_raw["runtime_id"]
    resp = await agent.get("/test/apmtelemetry", params={"runtime_ids": rid})
    assert resp.status == 200
    assert json.loads(await resp.text()) == [v2_reference_http_apmtelemetry_payload_data_raw]

    resp = await agent.get("/test/apmtelemetry")
    assert resp.status == 200
    assert json.loads(await resp.text()) == [v2_reference_http_apmtelemetry_payload_data_raw]

    resp = await agent.get("/test/session/clear")
    assert resp.status == 200

    resp = await agent.get(
        "/test/apmtelemetry",
        params={"runtime_ids": "e81ece6d-7813-47f2-8337-d342f69626bb"},
    )
    assert resp.status == 200
    assert await resp.text() == "[]"


async def test_get_trace_check_summary_full_results_and_clear(
    agent, v04_reference_http_trace_payload_data, v04_reference_http_trace_payload_headers
):
    expected_output = {
        "trace_stall": {"Passed_Checks": 3, "Failed_Checks": 0, "Skipped_Checks": 0},
        "meta_tracer_version_header": {"Passed_Checks": 3, "Failed_Checks": 0, "Skipped_Checks": 0},
        "trace_content_length": {"Passed_Checks": 3, "Failed_Checks": 0, "Skipped_Checks": 0},
        "trace_count_header": {"Passed_Checks": 3, "Failed_Checks": 0, "Skipped_Checks": 0},
    }
    await agent.put(
        "/v0.4/traces",
        headers=v04_reference_http_trace_payload_headers,
        data=v04_reference_http_trace_payload_data,
    )
    v04_reference_http_trace_payload_headers["X-Datadog-Test-Session-Token"] = "other"
    await agent.put(
        "/v0.4/traces",
        headers=v04_reference_http_trace_payload_headers,
        data=v04_reference_http_trace_payload_data,
    )
    await agent.put(
        "/v0.4/traces",
        headers=v04_reference_http_trace_payload_headers,
        data=v04_reference_http_trace_payload_data,
    )

    response = await agent.get("/test/trace_check/summary?return_all=true")
    assert response.status == 200
    assert await response.json() == expected_output


async def test_get_trace_check_summary_partial_results(
    agent, v04_reference_http_trace_payload_data, v04_reference_http_trace_payload_headers
):
    expected_output = {
        "trace_stall": {"Passed_Checks": 1, "Failed_Checks": 0, "Skipped_Checks": 0},
        "meta_tracer_version_header": {"Passed_Checks": 1, "Failed_Checks": 0, "Skipped_Checks": 0},
        "trace_content_length": {"Passed_Checks": 1, "Failed_Checks": 0, "Skipped_Checks": 0},
        "trace_count_header": {"Passed_Checks": 1, "Failed_Checks": 0, "Skipped_Checks": 0},
    }
    await agent.put(
        "/v0.4/traces",
        headers=v04_reference_http_trace_payload_headers,
        data=v04_reference_http_trace_payload_data,
    )
    v04_reference_http_trace_payload_headers["X-Datadog-Test-Session-Token"] = "token123"
    await agent.put(
        "/v0.4/traces",
        headers=v04_reference_http_trace_payload_headers,
        data=v04_reference_http_trace_payload_data,
    )
    response = await agent.get("/test/trace_check/summary", headers={"X-Datadog-Test-Session-Token": "token123"})
    assert response.status == 200
    assert await response.json() == expected_output


async def test_get_trace_check_summary_no_results(
    agent, v04_reference_http_trace_payload_data, v04_reference_http_trace_payload_headers
):
    expected_output = {}
    await agent.put(
        "/v0.4/traces",
        headers=v04_reference_http_trace_payload_headers,
        data=v04_reference_http_trace_payload_data,
    )
    response = await agent.get(
        "/test/trace_check/summary?return_all=false", headers={"X-Datadog-Test-Session-Token": "token123"}
    )
    assert response.status == 200
    assert await response.json() == expected_output


async def test_get_trace_check_results_and_clear(
    agent, v04_reference_http_trace_payload_data, v04_reference_http_trace_payload_headers
):
    expected_output = {
        "trace_stall": {"Passed_Checks": 4, "Failed_Checks": 0, "Skipped_Checks": 0},
        "meta_tracer_version_header": {"Passed_Checks": 4, "Failed_Checks": 0, "Skipped_Checks": 0},
        "trace_content_length": {"Passed_Checks": 4, "Failed_Checks": 0, "Skipped_Checks": 0},
        "trace_count_header": {"Passed_Checks": 0, "Failed_Checks": 4, "Skipped_Checks": 0},
    }
    v04_reference_http_trace_payload_headers["X-Datadog-Trace-Count"] = "2"
    await agent.put(
        "/v0.4/traces",
        headers=v04_reference_http_trace_payload_headers,
        data=v04_reference_http_trace_payload_data,
    )
    v04_reference_http_trace_payload_headers["X-Datadog-Test-Session-Token"] = "other"
    await agent.put(
        "/v0.4/traces",
        headers=v04_reference_http_trace_payload_headers,
        data=v04_reference_http_trace_payload_data,
    )
    await agent.put(
        "/v0.4/traces",
        headers=v04_reference_http_trace_payload_headers,
        data=v04_reference_http_trace_payload_data,
    )
    v04_reference_http_trace_payload_headers["X-Datadog-Test-Session-Token"] = "other2"
    await agent.put(
        "/v0.4/traces",
        headers=v04_reference_http_trace_payload_headers,
        data=v04_reference_http_trace_payload_data,
    )

    response = await agent.get("/test/trace_check/summary?return_all=true")
    assert response.status == 200
    assert await response.json() == expected_output

    response = await agent.get("/test/trace_check/summary?return_all=true")
    assert response.status == 200
    assert await response.json() == expected_output

    response = await agent.get("/test/trace_check/clear?test_session_token=other")
    assert response.status == 200

    response = await agent.get("/test/trace_check/summary?return_all=true")
    assert response.status == 200
    response_json = await response.json()
    assert response_json["trace_count_header"]["Failed_Checks"] == 2

    response = await agent.get("/test/trace_check/clear?clear_all=true")
    assert response.status == 200

    response = await agent.get("/test/trace_check/summary?return_all=true")
    assert response.status == 200
    response_json = await response.json()
    assert response_json == {}


async def test_get_trace_failures_and_clear_json(
    agent, v04_reference_http_trace_payload_data, v04_reference_http_trace_payload_headers
):
    results = {
        "trace_count_header": [
            "At request <Request PUT /v0.4/traces >:\n   At headers:\n    - {'Accept': '*/*',\n     'Accept-Encoding': 'gzip, deflate',\n     'Content-Length': '371',\n     'Content-Type': 'application/msgpack',\n     'Datadog-Meta-Tracer-Version': 'v0.1',\n     'Host': '127.0.0.1:.*',\n     'User-Agent': 'Python/3.11 aiohttp/3.8.4',\n     'X-Datadog-Trace-Count': '2'}\n    At payload (1 traces):\n    ❌ Check 'trace_count_header' failed: X-Datadog-Trace-Count value (2) does not match actual number of traces (1)\n",
            "At request <Request PUT /v0.4/traces >:\n   At headers:\n    - {'Accept': '*/*',\n     'Accept-Encoding': 'gzip, deflate',\n     'Content-Length': '371',\n     'Content-Type': 'application/msgpack',\n     'Datadog-Meta-Tracer-Version': 'v0.1',\n     'Host': '127.0.0.1:.*',\n     'User-Agent': 'Python/3.11 aiohttp/3.8.4',\n     'X-Datadog-Test-Session-Token': 'other',\n     'X-Datadog-Trace-Count': '2'}\n    At payload (1 traces):\n    ❌ Check 'trace_count_header' failed: X-Datadog-Trace-Count value (2) does not match actual number of traces (1)\n",
            "At request <Request PUT /v0.4/traces >:\n   At headers:\n    - {'Accept': '*/*',\n     'Accept-Encoding': 'gzip, deflate',\n     'Content-Length': '371',\n     'Content-Type': 'application/msgpack',\n     'Datadog-Meta-Tracer-Version': 'v0.1',\n     'Host': '127.0.0.1:.*',\n     'User-Agent': 'Python/3.11 aiohttp/3.8.4',\n     'X-Datadog-Test-Session-Token': 'other',\n     'X-Datadog-Trace-Count': '2'}\n    At payload (1 traces):\n    ❌ Check 'trace_count_header' failed: X-Datadog-Trace-Count value (2) does not match actual number of traces (1)\n",
            "At request <Request PUT /v0.4/traces >:\n   At headers:\n    - {'Accept': '*/*',\n     'Accept-Encoding': 'gzip, deflate',\n     'Content-Length': '371',\n     'Content-Type': 'application/msgpack',\n     'Datadog-Meta-Tracer-Version': 'v0.1',\n     'Host': '127.0.0.1:.*',\n     'User-Agent': 'Python/3.11 aiohttp/3.8.4',\n     'X-Datadog-Test-Session-Token': 'other2',\n     'X-Datadog-Trace-Count': '2'}\n    At payload (1 traces):\n    ❌ Check 'trace_count_header' failed: X-Datadog-Trace-Count value (2) does not match actual number of traces (1)\n",
        ]
    }
    await agent.put(
        "/v0.4/traces",
        headers=v04_reference_http_trace_payload_headers,
        data=v04_reference_http_trace_payload_data,
    )
    v04_reference_http_trace_payload_headers["X-Datadog-Trace-Count"] = "2"
    await agent.put(
        "/v0.4/traces",
        headers=v04_reference_http_trace_payload_headers,
        data=v04_reference_http_trace_payload_data,
    )
    v04_reference_http_trace_payload_headers["X-Datadog-Test-Session-Token"] = "other"
    await agent.put(
        "/v0.4/traces",
        headers=v04_reference_http_trace_payload_headers,
        data=v04_reference_http_trace_payload_data,
    )
    await agent.put(
        "/v0.4/traces",
        headers=v04_reference_http_trace_payload_headers,
        data=v04_reference_http_trace_payload_data,
    )
    v04_reference_http_trace_payload_headers["X-Datadog-Test-Session-Token"] = "other2"
    await agent.put(
        "/v0.4/traces",
        headers=v04_reference_http_trace_payload_headers,
        data=v04_reference_http_trace_payload_data,
    )

    response = await agent.get("/test/trace_check/failures?return_all=true&use_json=true")
    assert response.status == 400
    resp = await response.json()
    assert resp.keys() == results.keys()
    assert len(resp["trace_count_header"]) == 4

    response = await agent.get("/test/trace_check/clear?test_session_token=other")
    assert response.status == 200

    response = await agent.get("/test/trace_check/failures?return_all=true&use_json=true")
    assert response.status == 400
    resp = await response.json()
    assert resp.keys() == results.keys()
    assert len(resp["trace_count_header"]) == 2

    response = await agent.get("/test/trace_check/clear?clear_all=true")
    assert response.status == 200

    response = await agent.get("/test/trace_check/summary?return_all=true&use_json=true")
    assert response.status == 200
    assert await response.json() == {}


async def test_integrations_from_trace(
    agent, v04_reference_http_trace_payload_headers, v04_reference_http_trace_payload_data
):
    resp = await agent.put(
        "/v0.4/traces",
        headers=v04_reference_http_trace_payload_headers,
        data=v04_reference_http_trace_payload_data,
    )
    assert resp.status == 200, await resp.text()

    resp = await agent.get("/test/integrations/tested_versions")
    assert resp.status == 200

    text = await resp.text()

    assert (
        text
        == "language_name,tracer_version,integration_name,integration_version,dependency_name\npython,v0.1,express,1.2.3,express\n"
    )


async def test_put_integrations(
    agent,
):
    resp = await agent.put(
        "/test/session/integrations",
        data=json.dumps(
            {
                "integration_name": "flask",
                "integration_version": "1.1.1",
                "dependency_name": "not_flask",
                "tracer_version": "v1",
                "tracer_language": "python",
            }
        ),
    )
    assert resp.status == 200, await resp.text()

    resp = await agent.get("/test/integrations/tested_versions")
    assert resp.status == 200

    text = await resp.text()

    assert (
        text
        == "language_name,tracer_version,integration_name,integration_version,dependency_name\npython,v1,flask,1.1.1,not_flask\n"
    )


async def test_uds(tmp_path, agent, available_port, loop):
    env = os.environ.copy()
    env["DD_APM_RECEIVER_SOCKET"] = str(tmp_path / "apm.socket")
    env["PORT"] = str(available_port)
    p = subprocess.Popen(["ddapm-test-agent"], env=env)

    # Sleep for 1 second to give time for the testagent to start up
    time.sleep(1)
    assert (tmp_path / "apm.socket").exists(), "Test agent did not create the socket in time"

    # Check the permissions
    assert (tmp_path / "apm.socket").stat().st_mode & 0o722 == 0o722

    # Check that the test agent is running
    await agent.put("/v0.4/traces", data=b"")
    resp = await agent.get("/test/session/requests")
    assert resp.status == 200, await resp.text()

    # Kill the process without atexit handlers
    os.kill(p.pid, signal.SIGKILL)

    # Ensure the test agent can start again
    try:
        subprocess.run(["ddapm-test-agent"], env=env, timeout=0.1)
    except subprocess.TimeoutExpired:
        # Expected since the test agent should start up normally
        pass
    else:
        raise Exception("Test agent failed to start")


async def test_post_known_settings(agent):
    resp = await agent.post(
        "/test/settings",
        data='{ "trace_request_delay": 5 }',
    )

    assert resp.status == 202, await resp.text()
    assert agent.app["trace_request_delay"] == 5

    resp = await agent.post(
        "/test/settings",
        data='{ "trace_request_delay": 0 }',
    )

    assert resp.status == 202, await resp.text()
    assert agent.app["trace_request_delay"] == 0


async def test_post_unknown_settings(
    agent,
):
    resp = await agent.post(
        "/test/settings",
        data='{ "dummy_setting": 5 }',
    )

    assert resp.status == 422
    text = await resp.text()
    assert text == "Unknown key: 'dummy_setting'"
    assert "dummy_setting" not in agent.app


async def test_evp_proxy_v2_api_v2_llmobs(agent):
    resp = await agent.post("/evp_proxy/v2/api/v2/llmobs", data='{"key": "value"}')
    assert resp.status == 200, await resp.text()

    resp = await agent.get("/test/session/requests")
    assert resp.status == 200
    reqs = await resp.json()
    assert len(reqs) == 1


async def test_evp_proxy_v2_api_intake_llmobs_v1_eval_metric(agent):
    resp = await agent.post("/evp_proxy/v2/api/intake/llm-obs/v1/eval-metric", data='{"key": "value"}')
    assert resp.status == 200, await resp.text()

    resp = await agent.get("/test/session/requests")
    assert resp.status == 200
    reqs = await resp.json()
    assert len(reqs) == 1


async def test_evp_proxy_v2_api_intake_llmobs_v2_eval_metric(agent):
    resp = await agent.post("/evp_proxy/v2/api/intake/llm-obs/v2/eval-metric", data='{"key": "value"}')
    assert resp.status == 200, await resp.text()

    resp = await agent.get("/test/session/requests")
    assert resp.status == 200
    reqs = await resp.json()
    assert len(reqs) == 1


<<<<<<< HEAD
async def test_trace_v1(
    agent,
    v04_reference_http_trace_payload_headers,
    v1_reference_http_trace_payload_data,
):
    resp = await agent.put(
        "/v1.0/traces",
        headers=v04_reference_http_trace_payload_headers,
        data=v1_reference_http_trace_payload_data,
    )
    assert resp.status == 200, await resp.text()

    result_resp = await agent.get("/test/traces", params={"trace_ids": str(8675)})

    assert result_resp.status == 200
    result = json.loads(await result_resp.text())
    assert len(result) == 1
    assert len(result[0]) == 1, result
    assert result[0][0]["trace_id"] == 8675
    assert result[0][0]["meta"]["_dd.p.tid"] == "0x55"
    assert result[0][0]["service"] == "my-service"


async def test_trace_v1_basic():
    data = msgpack.packb(
        {2: "hello",
         11: [{1: 1,
               2: "rum",
               3: ["some-global", 1, "cool-value"],
               4: [{1: "my-service", 2: "span-name", 3: 1, 4: 1234, 5: 5555, 6: 987, 7: 150, 8: True, 9: ["foo", 1, "bar", "fooNum", 3, 3.14],
                    10: "span-type", 13: "some-env", 14: "my-version", 15: "my-component", 16: 1}],
               6: bytes([0x00, 0x00, 0x00, 0x00, 0x00, 0x00, 0x00, 0x55, 0x00, 0x00, 0x00, 0x00, 0x00, 0x00, 0x21, 0xe3]),
               7: "-4",
               }]})
    result = decode_v1(data)
    assert len(result) == 1
    assert len(result[0]) == 1
    result_span = result[0][0]
    assert result_span["service"] == "my-service" # type: ignore
    assert result_span["name"] == "span-name"
    assert result_span["resource"] == "hello" # type: ignore
    assert result_span["span_id"] == 1234
    assert result_span["parent_id"] == 5555 # type: ignore
    assert result_span["start"] == 987
    assert result_span["duration"] == 150
    assert result_span["error"] == 1 # type: ignore
    assert result_span["meta"] == {"foo": "bar", "env": "some-env", "version": "my-version", "component": "my-component", "span.kind": "internal", "some-global": "cool-value", "_dd.p.tid": "0x55", "_dd.p.dm": "-4", "_dd.origin": "rum"} # type: ignore
    assert result_span["metrics"] == {"fooNum": 3.14, "_sampling_priority_v1": 1} # type: ignore
    assert result_span["type"] == "span-type" # type: ignore
    assert result_span["trace_id"] == 8675


async def test_trace_v1_span_event():
    data = msgpack.packb(
        {11: [{
            4: [{1: "my-service", 2: "span-name", 3: 1, 4: 1234, 5: 5555, 6: 987, 7: 150,
                    10: "span-type", 13: "some-env", 14: "my-version", 15: "my-component", 16: 1,
                    12: [{1: 9876, 2: "event-name", 3: ["event-key", 1, "event-value", "event-key2", 2, True, "event-key3", 3, 3.14, "event-key4", 4, 123]}]}],
            6: bytes([0x00, 0x00, 0x00, 0x00, 0x00, 0x00, 0x00, 0x55, 0x00, 0x00, 0x00, 0x00, 0x00, 0x00, 0x21, 0xe3]),
            7: "-4",
        }]})
    result = decode_v1(data)
    assert len(result) == 1
    assert len(result[0]) == 1
    result_span = result[0][0]
    assert result_span["service"] == "my-service"
    assert len(result_span["span_events"]) == 1
    assert result_span["span_events"][0]["name"] == "event-name"
    assert result_span["span_events"][0]["attributes"] == {
        "event-key": {"type": 0, "string_value": "event-value"},
        "event-key2": {"type": 1, "bool_value": True},
        "event-key3": {"type": 3, "double_value": 3.14},
        "event-key4": {"type": 2, "int_value": 123},
    }


async def test_trace_v1_span_links():
    data = msgpack.packb(
        {11: [{
            4: [{1: "my-service", 2: "span-name", 3: 1, 4: 1234, 5: 5555, 6: 987, 7: 150,
                    10: "span-type", 13: "some-env", 14: "my-version", 15: "my-component", 16: 1,
                    11: [{1: bytes([0x00, 0x00, 0x00, 0x00, 0x00, 0x00, 0x00, 0x56, 0x00, 0x00, 0x00, 0x00, 0x00, 0x00, 0x21, 0xe4]), 2: 1234,
                          3: ["some-key", 1, "potato", "some-key2", 2, True, "some-key3", 3, 3.14, "some-key4", 4, 123],
                          4: "some-tracestate",
                          5: 1,
                          }]}],
            6: bytes([0x00, 0x00, 0x00, 0x00, 0x00, 0x00, 0x00, 0x55, 0x00, 0x00, 0x00, 0x00, 0x00, 0x00, 0x21, 0xe3]),
            7: "-4",
        }]})
    result = decode_v1(data)
    assert len(result) == 1
    assert len(result[0]) == 1
    result_span = result[0][0]
    assert result_span["service"] == "my-service"
    assert len(result_span["span_links"]) == 1
    assert result_span["span_links"][0]["trace_id"] == 8676
    assert result_span["span_links"][0]["trace_id_high"] == 86
    assert result_span["span_links"][0]["span_id"] == 1234
    assert result_span["span_links"][0]["attributes"] == {"some-key": "potato", "some-key2": "true", "some-key3": "3.14", "some-key4": "123"}
    assert result_span["span_links"][0]["tracestate"] == "some-tracestate"
    assert result_span["span_links"][0]["flags"] == 1
=======
@pytest.fixture
def testagent_connection_type():
    return "uds"


async def test_traces_via_uds(
    testagent,
    testagent_uds_socket_path,
    v04_reference_http_trace_payload_headers,
    v04_reference_http_trace_payload_data,
    v04_reference_http_trace_payload_data_raw,
):
    """Test traces can be sent and received via UDS."""
    assert testagent_uds_socket_path.exists(), f"UDS socket does not exist at {testagent_uds_socket_path}"

    resp = await testagent.put(
        "http://localhost/v0.4/traces",
        headers=v04_reference_http_trace_payload_headers,
        data=v04_reference_http_trace_payload_data,
    )
    assert resp.status == 200

    resp = await testagent.get("http://localhost/test/traces")
    assert resp.status == 200
    received_traces = await resp.json()
    assert received_traces == v04_reference_http_trace_payload_data_raw
>>>>>>> 2b779b16
<|MERGE_RESOLUTION|>--- conflicted
+++ resolved
@@ -5,13 +5,9 @@
 import subprocess
 import time
 
-<<<<<<< HEAD
+import pytest
+
 from ddapm_test_agent.trace import decode_v1, trace_id
-=======
-import pytest
-
-from ddapm_test_agent.trace import trace_id
->>>>>>> 2b779b16
 
 
 async def test_trace(
@@ -480,7 +476,7 @@
     assert len(reqs) == 1
 
 
-<<<<<<< HEAD
+
 async def test_trace_v1(
     agent,
     v04_reference_http_trace_payload_headers,
@@ -582,7 +578,8 @@
     assert result_span["span_links"][0]["attributes"] == {"some-key": "potato", "some-key2": "true", "some-key3": "3.14", "some-key4": "123"}
     assert result_span["span_links"][0]["tracestate"] == "some-tracestate"
     assert result_span["span_links"][0]["flags"] == 1
-=======
+
+    
 @pytest.fixture
 def testagent_connection_type():
     return "uds"
@@ -608,5 +605,4 @@
     resp = await testagent.get("http://localhost/test/traces")
     assert resp.status == 200
     received_traces = await resp.json()
-    assert received_traces == v04_reference_http_trace_payload_data_raw
->>>>>>> 2b779b16
+    assert received_traces == v04_reference_http_trace_payload_data_raw