--- conflicted
+++ resolved
@@ -19,26 +19,6 @@
 #     assert resp.status == 200, await resp.text()
 
 
-<<<<<<< HEAD
-# @pytest.mark.parametrize("agent_disabled_checks", [[], ["trace_count_header"]])
-# async def test_trace_count_header(
-#     agent,
-#     v04_reference_http_trace_payload_headers,
-#     v04_reference_http_trace_payload_data,
-#     agent_disabled_checks,
-# ):
-#     del v04_reference_http_trace_payload_headers["X-Datadog-Trace-Count"]
-#     resp = await agent.put(
-#         "/v0.4/traces",
-#         headers=v04_reference_http_trace_payload_headers,
-#         data=v04_reference_http_trace_payload_data,
-#     )
-#     if "trace_count_header" in agent_disabled_checks:
-#         assert resp.status == 200, await resp.text()
-#     else:
-#         assert resp.status == 400, await resp.text()
-#         assert "Check 'trace_count_header' failed" in await resp.text()
-=======
 async def test_reference_case_insensitive(
     agent,
     v04_reference_http_trace_payload_data,
@@ -73,7 +53,6 @@
     else:
         assert resp.status == 400, await resp.text()
         assert "Check 'trace_count_header' failed" in await resp.text()
->>>>>>> 793ec3c1
 
 
 # async def test_trace_count_header_mismatch(
