import json
from pathlib import Path
import random
from typing import Awaitable
from typing import Dict
from typing import Generator
from typing import List
from typing import Literal
from typing import Optional
from typing import Set
from typing import cast

from aiohttp.web import Response
from ddsketch import LogCollapsingLowestDenseDDSketch
from ddsketch.pb.proto import DDSketchProto
import msgpack
import pytest

from ddapm_test_agent.agent import _parse_csv
from ddapm_test_agent.agent import make_app
from ddapm_test_agent.apmtelemetry import TelemetryEvent
from ddapm_test_agent.trace import Span
from ddapm_test_agent.trace import Trace
from ddapm_test_agent.trace_snapshot import DEFAULT_SNAPSHOT_IGNORES


pytest_plugins = "aiohttp.pytest_plugin"


@pytest.fixture
def agent_disabled_checks() -> Generator[List[str], None, None]:
    yield []


@pytest.fixture
def log_span_fmt() -> Generator[str, None, None]:
    yield "[{name}]"


@pytest.fixture
def snapshot_dir(tmp_path: Path) -> Generator[Path, None, None]:
    yield tmp_path


@pytest.fixture
def snapshot_ci_mode() -> Generator[bool, None, None]:
    yield False


@pytest.fixture
def snapshot_ignored_attrs() -> Generator[Set[str], None, None]:
    yield set(_parse_csv(DEFAULT_SNAPSHOT_IGNORES))


@pytest.fixture
def agent_url() -> Generator[str, None, None]:
    yield ""


@pytest.fixture
def trace_request_delay() -> Generator[float, None, None]:
    yield 0.0


@pytest.fixture
def suppress_trace_parse_errors() -> Generator[bool, None, None]:
    yield False


@pytest.fixture
<<<<<<< HEAD
def pool_trace_check_failures() -> Generator[bool, None, None]:
    yield False


@pytest.fixture
def disable_error_responses() -> Generator[bool, None, None]:
    yield False
=======
def snapshot_removed_attrs() -> Generator[Set[str], None, None]:
    yield set()
>>>>>>> 3a8acd3d


@pytest.fixture
async def agent_app(
    aiohttp_server,
    agent_disabled_checks,
    log_span_fmt,
    snapshot_dir,
    snapshot_ci_mode,
    snapshot_ignored_attrs,
    agent_url,
    trace_request_delay,
    suppress_trace_parse_errors,
<<<<<<< HEAD
    pool_trace_check_failures,
    disable_error_responses,
=======
    snapshot_removed_attrs,
>>>>>>> 3a8acd3d
):
    app = await aiohttp_server(
        make_app(
            agent_disabled_checks,
            log_span_fmt,
            str(snapshot_dir),
            snapshot_ci_mode,
            snapshot_ignored_attrs,
            agent_url,
            trace_request_delay,
            suppress_trace_parse_errors,
<<<<<<< HEAD
            pool_trace_check_failures,
            disable_error_responses,
=======
            snapshot_removed_attrs,
>>>>>>> 3a8acd3d
        )
    )
    yield app


@pytest.fixture
async def agent(agent_app, aiohttp_client, loop):
    client = await aiohttp_client(agent_app)
    yield client


@pytest.fixture
def v04_reference_http_trace_payload_data_raw() -> List[Trace]:
    data = [
        [
            Span(
                {
                    "name": "http.request",
                    "service": "my-http-server",
                    "trace_id": random.randint(0, 2**64),
                    "span_id": random.randint(0, 2**64),
                    "parent_id": None,
                    "resource": "/users/",
                    "type": "http",
                    "start": 1342343123,
                    "duration": 123214,
                    "error": 0,
                    "meta": {
                        "component": "",
                        "http.url": "http://localhost:8080/users",
                        "http.method": "GET",
                        "http.status_code": "200",
                        "http.status_msg": "OK",
                        "language": "python",
                        "runtime-id": "2d377516ca12429aaf072f037ed2e4cc",
                    },
                    "metrics": {
                        "process_id": 111,
                        "sampling_priority_v1": 1.0,
                    },
                }
            ),
        ]
    ]
    return data


@pytest.fixture
def v04_reference_http_trace_payload_data(
    v04_reference_http_trace_payload_data_raw: List[Trace],
) -> bytes:
    return cast(bytes, msgpack.packb(v04_reference_http_trace_payload_data_raw))


@pytest.fixture
def v04_reference_http_trace_payload_headers() -> Dict[str, str]:
    headers = {
        "Content-Type": "application/msgpack",
        "X-Datadog-Trace-Count": "1",
        "Datadog-Meta-Tracer-Version": "v0.1",
    }
    return headers


def v04_trace(  # type: ignore
    agent,
    traces: List[Trace],
    encoding: Literal["msgpack", "json"] = "msgpack",
    token: Optional[str] = None,
):
    params = {"test_session_token": token} if token is not None else {}
    if encoding == "msgpack":
        content_type = "application/msgpack"
        encode = msgpack.packb
    else:
        content_type = "application/json"
        encode = json.dumps

    headers = {
        "Content-Type": content_type,
        "X-Datadog-Trace-Count": str(len(traces)),
        "Datadog-Meta-Tracer-Version": "v0.1",
    }

    return agent.put(
        "/v0.4/traces",
        params=params,
        headers=headers,
        data=encode(traces),
    )


@pytest.fixture
def do_reference_v04_http_trace(
    agent,
    v04_reference_http_trace_payload_headers,
    v04_reference_http_trace_payload_data,
):
    def fn(token: Optional[str] = None) -> Awaitable[Response]:
        params = {"test_session_token": token} if token is not None else {}
        return agent.put(  # type: ignore
            "/v0.4/traces",
            params=params,
            headers=v04_reference_http_trace_payload_headers,
            data=v04_reference_http_trace_payload_data,
        )

    yield fn


@pytest.fixture
def v06_reference_http_stats_payload_headers():
    headers = {
        "Content-Type": "application/msgpack",
        "Datadog-Meta-Lang": "python",
        "Datadog-Meta-Tracer-Version": "v0.1",
    }
    yield headers


@pytest.fixture
def v06_reference_http_stats_payload_data_raw():
    ok_dist = LogCollapsingLowestDenseDDSketch(0.00775, bin_limit=2048)
    err_dist = LogCollapsingLowestDenseDDSketch(0.00775, bin_limit=2048)

    rng = random.Random(0)
    total = 0
    ok_n = 97
    err_n = 3
    for _ in range(ok_n):
        n = rng.randint(1e9, 2e9)
        total += n
        ok_dist.add(n)
    for _ in range(err_n):
        n = rng.randint(2e9, 3e9)
        total += n
        err_dist.add(n)

    data = {
        "Env": "dev",
        "Version": "v0.1",
        "Hostname": "Host-1234",
        "Stats": [
            {
                "Start": 0,
                "Duration": 100000,
                "Stats": [
                    {
                        "Name": "http.request",
                        "Resource": "/user/profile",
                        "Service": "web-svc",
                        "Synthetics": False,
                        "Hits": ok_n + err_n,
                        "TopLevelHits": ok_n + err_n,
                        "Duration": total,
                        "Errors": err_n,
                        "OkSummary": DDSketchProto.to_proto(ok_dist).SerializeToString(),
                        "ErrorSummary": DDSketchProto.to_proto(err_dist).SerializeToString(),
                    },
                ],
            }
        ],
    }
    yield data


@pytest.fixture
def v06_reference_http_stats_payload_data(v06_reference_http_stats_payload_data_raw):
    yield msgpack.packb(v06_reference_http_stats_payload_data_raw)


@pytest.fixture
def do_reference_v06_http_stats(
    agent,
    v06_reference_http_stats_payload_headers,
    v06_reference_http_stats_payload_data,
):
    def fn(token: Optional[str] = None) -> Awaitable[Response]:
        params = {"test_session_token": token} if token is not None else {}
        return agent.put(  # type: ignore
            "/v0.6/stats",
            params=params,
            headers=v06_reference_http_stats_payload_headers,
            data=v06_reference_http_stats_payload_data,
        )

    yield fn


@pytest.fixture
def v2_reference_http_apmtelemetry_payload_data_raw():
    data = {
        "tracer_time": 1658439039,
        "runtime_id": "3cac6e9599564813977aace04bf37d57",
        "api_version": "v1",
        "seq_id": 1,
        "application": {
            "service_name": "my-svc",
            "service_version": "1.0.0",
            "env": "prod",
            "language_name": "python",
            "language_version": "3.9.10",
            "tracer_version": "1.3.0",
            "runtime_name": "CPython",
            "runtime_version": "3.9.10",
        },
        "host": {
            "os": "macOS-12.4",
            "hostname": "HELLO-COMPUTER",
            "os_version": "12.4",
            "kernel_name": "Darwin",
            "kernel_release": "21.5.0",
            "kernel_version": "Darwin Kernel Version 21.5.0: Tue Apr 26 21:08:22 PDT 2022; root:xnu-8020.121.3~4/RELEASE_X86_64",
            "container_id": "",
        },
        "payload": {
            "dependencies": [
                {"name": "pyparsing", "version": "3.0.9"},
                {"name": "pytest-mock", "version": "3.8.2"},
                {"name": "setuptools", "version": "62.6.0"},
                {"name": "sortedcontainers", "version": "2.4.0"},
                {"name": "attrs", "version": "21.4.0"},
                {"name": "wheel", "version": "0.37.1"},
                {"name": "protobuf", "version": "4.21.2"},
                {"name": "packaging", "version": "21.3"},
                {"name": "tomli", "version": "2.0.1"},
                {"name": "msgpack", "version": "1.0.4"},
                {"name": "bytecode", "version": "0.13.0"},
                {"name": "pip", "version": "22.1.2"},
                {"name": "py", "version": "1.11.0"},
                {"name": "ddsketch", "version": "2.0.3"},
                {"name": "coverage", "version": "6.4.2"},
                {"name": "pytest-cov", "version": "3.0.0"},
                {"name": "iniconfig", "version": "1.1.1"},
                {"name": "py-cpuinfo", "version": "8.0.0"},
                {"name": "toml", "version": "0.10.2"},
                {"name": "pluggy", "version": "1.0.0"},
                {"name": "mock", "version": "4.0.3"},
                {"name": "six", "version": "1.16.0"},
                {"name": "opentracing", "version": "2.4.0"},
                {"name": "pytest", "version": "6.2.5"},
                {"name": "ddtrace", "version": "1.3.0"},
                {"name": "tenacity", "version": "8.0.1"},
                {"name": "hypothesis", "version": "6.45.0"},
            ],
            "integrations": [],
            "configurations": [],
        },
        "request_type": "app-started",
    }
    yield data


@pytest.fixture
def v2_reference_http_apmtelemetry_payload_data(
    v2_reference_http_apmtelemetry_payload_data_raw,
):
    yield json.dumps(v2_reference_http_apmtelemetry_payload_data_raw)


@pytest.fixture
def v07_reference_http_remoteconfig_payload_data_raw():
    data = {
        "client": {
            "id": "test-id",
            "products": ["ASM_DATA", "ASM", "ASM_DD"],
            "is_tracer": True,
            "client_tracer": {
                "runtime_id": "test_runtime_id",
                "language": "python",
                "tracer_version": "test-1.x",
                "service": "test_agent_service",
                "env": "staging",
                "app_version": "0.1",
                "tags": ["env:staging", "version:0.1", "tracer_version:test-1.x", "host_name:test_agent_service"],
            },
            "state": {
                "root_version": 1,
                "targets_version": 46924638,
                "config_states": [
                    {"id": "blocking", "version": 296, "product": "ASM", "apply_state": 2},
                    {"id": "custom_rules", "version": 24, "product": "ASM", "apply_state": 2},
                    {"id": "disabled_rules", "version": 1, "product": "ASM", "apply_state": 2},
                    {"id": "exclusion_filters", "version": 256, "product": "ASM", "apply_state": 2},
                    {"id": "blocked_ips", "version": 4732, "product": "ASM_DATA", "apply_state": 2},
                    {"id": "blocked_users", "version": 5, "product": "ASM_DATA", "apply_state": 2},
                    {"id": "16.recommended.json", "version": 1, "product": "ASM_DD", "apply_state": 2},
                ],
                "has_error": False,
                "backend_client_state": "backend_client_state_hash",
            },
            "capabilities": "Afw=",
        },
        "cached_target_files": [
            {
                "path": "datadog/2/ASM/blocking/config",
                "length": 21,
                "hashes": [
                    {"algorithm": "sha256", "hash": "d75be3984bbd00451d1d56eff464d63a05727f192f0fa367d1aac03869b5d74c"}
                ],
            },
            {
                "path": "datadog/2/ASM/custom_rules/config",
                "length": 425,
                "hashes": [
                    {"algorithm": "sha256", "hash": "5c49e86c48d88e3e836e2cb85469ebf05c02a5d1bc768639e4c45c75620deb23"}
                ],
            },
            {
                "path": "datadog/2/ASM/disabled_rules/config",
                "length": 57,
                "hashes": [
                    {"algorithm": "sha256", "hash": "ab06f434cf8b9bc50bf75c27abada0781dfb2590aea9c19963b86e87e236fe1b"}
                ],
            },
            {
                "path": "datadog/2/ASM/exclusion_filters/config",
                "length": 21,
                "hashes": [
                    {"algorithm": "sha256", "hash": "d75be3984bbd00451d1d56eff464d63a05727f192f0fa367d1aac03869b5d74c"}
                ],
            },
            {
                "path": "datadog/2/ASM_DATA/blocked_ips/config",
                "length": 1290,
                "hashes": [
                    {"algorithm": "sha256", "hash": "a5e3b56034a6ad61d9853cd1b80061d04068ada2d5e3b1b120a68c861006db27"}
                ],
            },
            {
                "path": "datadog/2/ASM_DATA/blocked_users/config",
                "length": 760,
                "hashes": [
                    {"algorithm": "sha256", "hash": "53e2dd0da7a7d6ca57f10c0e1d17fdfc7e44a987bb128265258b3bc7d0c48193"}
                ],
            },
            {
                "path": "employee/ASM_DD/16.recommended.json/config",
                "length": 203383,
                "hashes": [
                    {"algorithm": "sha256", "hash": "ad984f3d9020ee932783ee6448cc4efc8a58aa2c8d3f4fd8d2d730452a8dd4df"}
                ],
            },
        ],
    }
    yield data


@pytest.fixture
def v07_reference_http_remoteconfig_payload_data(
    v07_reference_http_remoteconfig_payload_data_raw,
):
    yield json.dumps(v07_reference_http_remoteconfig_payload_data_raw)


@pytest.fixture
def v2_reference_http_apmtelemetry_payload_headers(  # type: ignore
    v2_reference_http_apmtelemetry_payload_data_raw,
) -> Generator[Dict[str, str], None, None]:
    headers = {
        "Content-type": "application/json",
        "DD-Telemetry-Request-Type": v2_reference_http_apmtelemetry_payload_data_raw["request_type"],
        "DD-Telemetry-API-Version": "v1",
    }
    yield headers


def v2_apmtelemetry(  # type: ignore
    agent,
    event: TelemetryEvent,
    token: Optional[str] = None,
):
    params = {"test_session_token": token} if token is not None else {}
    headers = {
        "Content-type": "application/json",
        "DD-Telemetry-Request-Type": event["request_type"],
        "DD-Telemetry-API-Version": "v1",
    }

    return agent.post(
        "/telemetry/proxy/api/v2/apmtelemetry",
        params=params,
        headers=headers,
        data=json.dumps(event),
    )


@pytest.fixture
def do_reference_v2_http_apmtelemetry(
    agent,
    v2_reference_http_apmtelemetry_payload_headers,
    v2_reference_http_apmtelemetry_payload_data,
):
    def fn(token: Optional[str] = None) -> Awaitable[Response]:
        params = {"test_session_token": token} if token is not None else {}
        return agent.post(  # type: ignore
            "/telemetry/proxy/api/v2/apmtelemetry",
            params=params,
            headers=v2_reference_http_apmtelemetry_payload_headers,
            data=v2_reference_http_apmtelemetry_payload_data,
        )

    yield fn<|MERGE_RESOLUTION|>--- conflicted
+++ resolved
@@ -68,7 +68,6 @@
 
 
 @pytest.fixture
-<<<<<<< HEAD
 def pool_trace_check_failures() -> Generator[bool, None, None]:
     yield False
 
@@ -76,10 +75,10 @@
 @pytest.fixture
 def disable_error_responses() -> Generator[bool, None, None]:
     yield False
-=======
+
+@pytest.fixture
 def snapshot_removed_attrs() -> Generator[Set[str], None, None]:
     yield set()
->>>>>>> 3a8acd3d
 
 
 @pytest.fixture
@@ -93,12 +92,9 @@
     agent_url,
     trace_request_delay,
     suppress_trace_parse_errors,
-<<<<<<< HEAD
     pool_trace_check_failures,
     disable_error_responses,
-=======
     snapshot_removed_attrs,
->>>>>>> 3a8acd3d
 ):
     app = await aiohttp_server(
         make_app(
@@ -110,12 +106,9 @@
             agent_url,
             trace_request_delay,
             suppress_trace_parse_errors,
-<<<<<<< HEAD
             pool_trace_check_failures,
             disable_error_responses,
-=======
             snapshot_removed_attrs,
->>>>>>> 3a8acd3d
         )
     )
     yield app
